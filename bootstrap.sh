--- conflicted
+++ resolved
@@ -46,10 +46,6 @@
 CMD pip install -r requirements.txt --target=external/
 
 if [ x"$1" == x"+docs" ]; then
-<<<<<<< HEAD
-    pip3 install -r docs/requirements.txt --prefix=external/
+    CMD pip install -r docs/requirements.txt --target=external/
     make -C docs
-=======
-    CMD pip install -r docs/requirements.txt --target=external/
->>>>>>> 2c4af152
 fi