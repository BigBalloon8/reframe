[metadata]
name = ReFrame-HPC
version = attr: reframe.VERSION
author = Swiss National Supercomputing Center (CSCS/ETH Zurich), ReFrame Project Developers
description = ReFrame is a powerful framework for writing system regression tests and benchmarks, specifically targeted to HPC systems
url = https://github.com/reframe-hpc/reframe
license = BSD 3-Clause
long_description = file: README_minimal.md
long_description_content_type = text/markdown
classifiers =
    Development Status :: 5 - Production/Stable
    Programming Language :: Python :: 3.6
    Programming Language :: Python :: 3.7
    Programming Language :: Python :: 3.8
    Programming Language :: Python :: 3.9
    Programming Language :: Python :: 3.10
    Programming Language :: Python :: 3.11
    Programming Language :: Python :: 3.12
    License :: OSI Approved :: BSD License
    Operating System :: MacOS
    Operating System :: POSIX :: Linux
    Environment :: Console

[options]
packages = find_namespace:
python_requires = >=3.6
scripts = bin/reframe
install_requires =
    archspec <= 0.2.2
    argcomplete
    argcomplete <= 3.1.2; python_version < '3.8'
    jsonschema
    lxml
    PyYAML
    requests
    requests <= 2.27.1; python_version == '3.6'
    semver
<<<<<<< HEAD
    kubernetes
=======
    semver <= 2.13.0; python_version == '3.6'
>>>>>>> a3b495fa

[options.packages.find]
include = reframe,reframe.*,hpctestlib.*

[options.package_data]
reframe = schemas/*

[flake8]
ignore = E129,E221,E226,E241,E402,E272,E741,E742,E743,W504<|MERGE_RESOLUTION|>--- conflicted
+++ resolved
@@ -35,11 +35,6 @@
     requests
     requests <= 2.27.1; python_version == '3.6'
     semver
-<<<<<<< HEAD
-    kubernetes
-=======
-    semver <= 2.13.0; python_version == '3.6'
->>>>>>> a3b495fa
 
 [options.packages.find]
 include = reframe,reframe.*,hpctestlib.*
