# Copyright 2016-2021 Swiss National Supercomputing Centre (CSCS/ETH Zurich)
# ReFrame Project Developers. See the top-level LICENSE file for details.
#
# SPDX-License-Identifier: BSD-3-Clause

import os

import reframe as rfm
import reframe.utility.sanity as sn


class ScaLAPACKTest(rfm.RegressionTest):
    def __init__(self, linkage):
        self.linkage = linkage
        self.sourcesdir = os.path.join(self.current_system.resourcesdir,
                                       'scalapack')
        self.valid_systems = ['daint:gpu', 'daint:mc', 'dom:mc', 'dom:gpu']
        if linkage == 'dynamic':
            self.valid_systems += ['eiger:mc', 'pilatus:mc']

        self.valid_prog_environs = ['PrgEnv-aocc', 'PrgEnv-cray', 'PrgEnv-gnu',
                                    'PrgEnv-intel']
        self.num_tasks = 16
        self.num_tasks_per_node = 8
        self.variables = {'CRAYPE_LINK_TYPE': linkage}
        self.build_system = 'SingleSource'
        self.build_system.fflags = ['-O3']
        self.maintainers = ['CB', 'LM']
        self.tags = {'production', 'external-resources'}


<<<<<<< HEAD
@rfm.required_version('>=2.14.0')
=======
>>>>>>> a3d0b0cd
@rfm.parameterized_test(['static'], ['dynamic'])
class ScaLAPACKSanity(ScaLAPACKTest):
    def __init__(self, linkage):
        super().__init__(linkage)
        self.sourcepath = 'scalapack_compile_run.f'

        def fortran_float(value):
            return float(value.replace('D', 'E'))

        def scalapack_sanity(number1, number2, expected_value):
            symbol = f'z{number1}{number2}'
            pattern = (rf'Z\(     {number2},     {number1}\)='
                       rf'\s+(?P<{symbol}>\S+)')
            found_value = sn.extractsingle(pattern, self.stdout, symbol,
                                           fortran_float)
            return sn.assert_lt(sn.abs(expected_value - found_value), 1.0e-15)

        self.sanity_patterns = sn.all([
            scalapack_sanity(1, 1, -0.04853779318803846),
            scalapack_sanity(1, 2, -0.12222271866735863),
            scalapack_sanity(1, 3, -0.28248513530339736),
            scalapack_sanity(1, 4, 0.95021462733774853),
            scalapack_sanity(2, 1, 0.09120722270314352),
            scalapack_sanity(2, 2, 0.42662009209279039),
            scalapack_sanity(2, 3, -0.8770383032575241),
            scalapack_sanity(2, 4, -0.2011973015939371),
            scalapack_sanity(3, 1, 0.4951930430455262),
            scalapack_sanity(3, 2, -0.7986420412618930),
            scalapack_sanity(3, 3, -0.2988441319801194),
            scalapack_sanity(3, 4, -0.1662736444220721),
            scalapack_sanity(4, 1, 0.8626176298213052),
            scalapack_sanity(4, 2, 0.4064822185450869),
            scalapack_sanity(4, 3, 0.2483911184660867),
            scalapack_sanity(4, 4, 0.1701907253504270)
        ])<|MERGE_RESOLUTION|>--- conflicted
+++ resolved
@@ -29,10 +29,6 @@
         self.tags = {'production', 'external-resources'}
 
 
-<<<<<<< HEAD
-@rfm.required_version('>=2.14.0')
-=======
->>>>>>> a3d0b0cd
 @rfm.parameterized_test(['static'], ['dynamic'])
 class ScaLAPACKSanity(ScaLAPACKTest):
     def __init__(self, linkage):
