--- conflicted
+++ resolved
@@ -28,10 +28,7 @@
             gpu_arch = '37'
         else:
             # Enable test when running on an unknown system
-<<<<<<< HEAD
-=======
             self.num_gpus_per_node = 1
->>>>>>> 28a8d6af
             self.valid_systems = ['*']
             self.valid_prog_environs = ['*']
             gpu_arch = None
