# Copyright 2016-2020 Swiss National Supercomputing Centre (CSCS/ETH Zurich)
# ReFrame Project Developers. See the top-level LICENSE file for details.
#
# SPDX-License-Identifier: BSD-3-Clause

import reframe as rfm
import reframe.utility.sanity as sn


@rfm.required_version('>=2.16-dev0')
@rfm.simple_test
class GPUShmemTest(rfm.RegressionTest):
    def __init__(self):
<<<<<<< HEAD
        self.sourcepath = 'shmem.cu'
        self.build_system = 'SingleSource'
        self.valid_systems = ['daint:gpu', 'dom:gpu',
                              'ault:amdv100', 'ault:intelv100',
                              'ault:amda100']
=======
        self.valid_systems = ['daint:gpu', 'dom:gpu',
                              'ault:amdv100', 'ault:intelv100',
                              'ault:amda100', 'ault:amdvega']
>>>>>>> aebdd62d
        self.valid_prog_environs = ['PrgEnv-gnu']
        self.num_tasks = 0
        self.num_tasks_per_node = 1
        self.num_gpus_per_node = 1
<<<<<<< HEAD
        if self.current_system.name in {'daint', 'dom'}:
            self.modules = ['craype-accel-nvidia60']

        elif self.current_system.name in {'ault'}:
            self.modules = ['cuda']

=======
        self.build_system = 'Make'
        self.executable = 'shmem.x'
>>>>>>> aebdd62d
        self.sanity_patterns = sn.assert_eq(
            sn.count(sn.findall(r'Bandwidth', self.stdout)),
            self.num_tasks_assigned * 2)

        self.perf_patterns = {
            'bandwidth': sn.extractsingle(
                r'Bandwidth\(double\) (?P<bw>\S+) GB/s',
                self.stdout, 'bw', float)
        }
        self.reference = {
            # theoretical limit for P100:
            # 8 [B/cycle] * 1.328 [GHz] * 16 [bankwidth] * 56 [SM] = 9520 GB/s
            'dom:gpu': {
                'bandwidth': (8850, -0.01, 9520/8850 - 1, 'GB/s')
            },
            'daint:gpu': {
                'bandwidth': (8850, -0.01, 9520/8850 - 1, 'GB/s')
            },
            'ault:amdv100': {
                'bandwidth': (13020, -0.01, None, 'GB/s')
            },
<<<<<<< HEAD
            'ault:amda100': {
                'bandwidth': (18139, -0.01, None, 'GB/s')
=======
            'ault:intelv100': {
                'bandwidth': (13020, -0.01, None, 'GB/s')
            },
            'ault:amda100': {
                'bandwidth': (18139, -0.01, None, 'GB/s')
            },
            'ault:amdvega': {
                'bandwidth': (9060, -0.01, None, 'GB/s')
>>>>>>> aebdd62d
            }
        }

        self.maintainers = ['SK']
        self.tags = {'benchmark', 'diagnostic', 'craype'}

    @property
    @sn.sanity_function
    def num_tasks_assigned(self):
        return self.job.num_tasks

    @rfm.run_after('setup')
    def select_makefile(self):
        cp = self.current_partition.fullname
        if cp == 'ault:amdvega':
            self.prebuild_cmds = ['cp makefile.hip Makefile']
        else:
            self.prebuild_cmds = ['cp makefile.cuda Makefile']

    @rfm.run_after('setup')
    def set_gpu_arch(self):
        cp = self.current_partition.fullname

        # Deal with the NVIDIA options first
        nvidia_sm = None
        if cp in {'tsa:cn', 'ault:intelv100', 'ault:amdv100'}:
            nvidia_sm = '70'
        elif cp == 'ault:amda100':
            nvidia_sm = '80'
        elif cp in {'dom:gpu', 'daint:gpu'}:
            nvidia_sm = '60'

        if nvidia_sm:
            self.build_system.cxxflags += [f'-arch=sm_{nvidia_sm}']
            if cp in {'dom:gpu', 'daint:gpu'}:
                self.modules += ['craype-accel-nvidia60']
            else:
                self.modules += ['cuda']

        # Deal with the AMD options
        amd_trgt = None
        if cp == 'ault:amdvega':
            amd_trgt = 'gfx906,gfx908'

        if amd_trgt:
            self.build_system.cxxflags += [f'--amdgpu-target={amd_trgt}']
            self.modules += ['rocm']<|MERGE_RESOLUTION|>--- conflicted
+++ resolved
@@ -11,32 +11,15 @@
 @rfm.simple_test
 class GPUShmemTest(rfm.RegressionTest):
     def __init__(self):
-<<<<<<< HEAD
-        self.sourcepath = 'shmem.cu'
-        self.build_system = 'SingleSource'
-        self.valid_systems = ['daint:gpu', 'dom:gpu',
-                              'ault:amdv100', 'ault:intelv100',
-                              'ault:amda100']
-=======
         self.valid_systems = ['daint:gpu', 'dom:gpu',
                               'ault:amdv100', 'ault:intelv100',
                               'ault:amda100', 'ault:amdvega']
->>>>>>> aebdd62d
         self.valid_prog_environs = ['PrgEnv-gnu']
         self.num_tasks = 0
         self.num_tasks_per_node = 1
         self.num_gpus_per_node = 1
-<<<<<<< HEAD
-        if self.current_system.name in {'daint', 'dom'}:
-            self.modules = ['craype-accel-nvidia60']
-
-        elif self.current_system.name in {'ault'}:
-            self.modules = ['cuda']
-
-=======
         self.build_system = 'Make'
         self.executable = 'shmem.x'
->>>>>>> aebdd62d
         self.sanity_patterns = sn.assert_eq(
             sn.count(sn.findall(r'Bandwidth', self.stdout)),
             self.num_tasks_assigned * 2)
@@ -58,10 +41,6 @@
             'ault:amdv100': {
                 'bandwidth': (13020, -0.01, None, 'GB/s')
             },
-<<<<<<< HEAD
-            'ault:amda100': {
-                'bandwidth': (18139, -0.01, None, 'GB/s')
-=======
             'ault:intelv100': {
                 'bandwidth': (13020, -0.01, None, 'GB/s')
             },
@@ -70,7 +49,6 @@
             },
             'ault:amdvega': {
                 'bandwidth': (9060, -0.01, None, 'GB/s')
->>>>>>> aebdd62d
             }
         }
 
