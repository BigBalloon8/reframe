--- conflicted
+++ resolved
@@ -6,10 +6,7 @@
 
 class HelloWorldBaseTest(rfm.RegressionTest):
     def __init__(self, variant, lang, linkage):
-<<<<<<< HEAD
         self.linkage = linkage
-=======
->>>>>>> 2f3cfcba
         self.variables = {'CRAYPE_LINK_TYPE': linkage}
         self.prgenv_flags = {}
         self.lang_names = {
@@ -35,28 +32,7 @@
             self.valid_prog_environs = []
 
         self.compilation_time_seconds = None
-        self.maintainers = ['VH', 'EK']
-        self.tags = {'production', 'craype'}
-
-<<<<<<< HEAD
-    def compile(self):
-        self.compilation_time_seconds = datetime.now()
-        super().compile()
-        self.compilation_time_seconds = (
-            datetime.now() - self.compilation_time_seconds).total_seconds()
-
-    @rfm.run_after('setup')
-    def set_flags(self):
-        # FIXME: static compilation yields a link error in case of
-        # PrgEnv-cray(Cray Bug #255707)
-        if (self.linkage == 'static' and
-            self.current_system.name == 'dom' and
-            self.current_environ.name.startswith('PrgEnv-cray')):
-            self.variables = {'LINKER_X86_64': '/usr/bin/ld',
-                              'LINKER_AARCH64': '=/usr/bin/ld'}
-
-=======
->>>>>>> 2f3cfcba
+
         result = sn.findall(r'Hello World from thread \s*(\d+) out '
                             r'of \s*(\d+) from process \s*(\d+) out of '
                             r'\s*(\d+)', self.stdout)
@@ -103,18 +79,24 @@
             }
         }
 
-<<<<<<< HEAD
-=======
+        self.maintainers = ['VH', 'EK']
+        self.tags = {'production', 'craype'}
+
     @rfm.run_before('compile')
     def setflags(self):
->>>>>>> 2f3cfcba
+        # FIXME: static compilation yields a link error in case of
+        # PrgEnv-cray(Cray Bug #255707)
+        if (self.linkage == 'static' and
+            self.current_system.name == 'dom' and
+            self.current_environ.name.startswith('PrgEnv-cray')):
+            self.variables = {'LINKER_X86_64': '/usr/bin/ld',
+                              'LINKER_AARCH64': '=/usr/bin/ld'}
+
         envname = self.current_environ.name.replace('-nompi', '')
         prgenv_flags = self.prgenv_flags[envname]
         self.build_system.cflags = prgenv_flags
         self.build_system.cxxflags = prgenv_flags
         self.build_system.fflags = prgenv_flags
-<<<<<<< HEAD
-=======
 
     @rfm.run_before('compile')
     def compile_timer_start(self):
@@ -124,7 +106,6 @@
     def compile_timer_end(self):
         elapsed = datetime.now() - self.compilation_time_seconds
         self.compilation_time_seconds = elapsed.total_seconds()
->>>>>>> 2f3cfcba
 
 
 @rfm.required_version('>=2.14')
