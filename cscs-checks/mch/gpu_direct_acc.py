import reframe as rfm
import reframe.utility.sanity as sn

@rfm.required_version('>=2.14')
@rfm.simple_test
class GpuDirectAccCheck(rfm.RegressionTest):
    def __init__(self):
        super().__init__()
        self.descr = 'tests gpu-direct for Fortran OpenACC'
        self.valid_systems = ['daint:gpu', 'dom:gpu', 'kesch:cn', 'tsa:cn', 'arolla:cn']

<<<<<<< HEAD
        self.valid_prog_environs = ['PrgEnv-cray', 'PrgEnv-cce', 'PrgEnv-pgi']
=======
        self.valid_prog_environs = ['PrgEnv-cray', 'PrgEnv-pgi']
>>>>>>> 892af98c
        if self.current_system.name in ['daint', 'dom']:
            self.modules = ['craype-accel-nvidia60']
            self.variables = {'MPICH_RDMA_ENABLED_CUDA': '1'}
            self.num_tasks = 2
            self.num_gpus_per_node = 1
            self.num_tasks_per_node = 1
        elif self.current_system.name == 'kesch':
            self.exclusive_access = True
            self.modules = ['cudatoolkit/8.0.61']
            self.variables = {
                'CRAY_ACCEL_TARGET': 'nvidia35',
                'MV2_USE_CUDA': '1',
                'G2G': '1'
            }
            self.num_tasks = 8
            self.num_gpus_per_node = 8
            self.num_tasks_per_node = 8
        elif self.current_system.name == 'arolla':
            self.exclusive_access = True
            self.modules = [
                'cuda92/toolkit/9.2.88',
                'craype-accel-nvidia70',
            ]
            self.variables = {
                'MV2_USE_CUDA': '1',
                'G2G': '1'
            }
            self.num_tasks = 8
            self.num_gpus_per_node = 8
            self.num_tasks_per_node = 8
        elif self.current_system.name == 'tsa':
            self.exclusive_access = True
            self.modules = [
                'cuda10.0/toolkit/10.0.130',
                'craype-accel-nvidia70',
            ]
            self.variables = {
                'MV2_USE_CUDA': '1',
                'G2G': '1'
            }
            self.num_tasks = 8
            self.num_gpus_per_node = 8
            self.num_tasks_per_node = 8

        self.sourcepath = 'gpu_direct_acc.F90'
        self.build_system = 'SingleSource'
        self.sanity_patterns = sn.all([
            sn.assert_found(r'GPU with OpenACC', self.stdout),
            sn.assert_found(r'Result :\s+OK', self.stdout)
        ])
        self.launch_options = []
        self.maintainers = ['AJ', 'VK']
        self.tags = {'production', 'mch'}

    def setup(self, partition, environ, **job_opts):
        if environ.name.startswith('PrgEnv-cray'):
            self.build_system.fflags = ['-hacc', '-hnoomp']
        elif environ.name.startswith('PrgEnv-cce'):
            self.build_system.fflags = ['-hacc', '-hnoomp']
        elif environ.name.startswith('PrgEnv-pgi'):
            self.build_system.fflags = ['-acc']
            if self.current_system.name in ['daint', 'dom']:
                self.build_system.fflags += ['-ta=tesla:cc60', '-Mnorpath']
            elif self.current_system.name == 'kesch':
                self.build_system.fflags += ['-ta=tesla:cc35']
            elif self.current_system.name == 'arolla':
                self.build_system.fflags += ['-ta=tesla:cc70']
            elif self.current_system.name == 'tsa':
                self.build_system.fflags += ['-ta=tesla:cc70']

        super().setup(partition, environ, **job_opts)<|MERGE_RESOLUTION|>--- conflicted
+++ resolved
@@ -1,5 +1,6 @@
 import reframe as rfm
 import reframe.utility.sanity as sn
+
 
 @rfm.required_version('>=2.14')
 @rfm.simple_test
@@ -7,13 +8,9 @@
     def __init__(self):
         super().__init__()
         self.descr = 'tests gpu-direct for Fortran OpenACC'
-        self.valid_systems = ['daint:gpu', 'dom:gpu', 'kesch:cn', 'tsa:cn', 'arolla:cn']
+        self.valid_systems = ['daint:gpu', 'dom:gpu', 'kesch:cn']
 
-<<<<<<< HEAD
-        self.valid_prog_environs = ['PrgEnv-cray', 'PrgEnv-cce', 'PrgEnv-pgi']
-=======
         self.valid_prog_environs = ['PrgEnv-cray', 'PrgEnv-pgi']
->>>>>>> 892af98c
         if self.current_system.name in ['daint', 'dom']:
             self.modules = ['craype-accel-nvidia60']
             self.variables = {'MPICH_RDMA_ENABLED_CUDA': '1'}
@@ -25,32 +22,6 @@
             self.modules = ['cudatoolkit/8.0.61']
             self.variables = {
                 'CRAY_ACCEL_TARGET': 'nvidia35',
-                'MV2_USE_CUDA': '1',
-                'G2G': '1'
-            }
-            self.num_tasks = 8
-            self.num_gpus_per_node = 8
-            self.num_tasks_per_node = 8
-        elif self.current_system.name == 'arolla':
-            self.exclusive_access = True
-            self.modules = [
-                'cuda92/toolkit/9.2.88',
-                'craype-accel-nvidia70',
-            ]
-            self.variables = {
-                'MV2_USE_CUDA': '1',
-                'G2G': '1'
-            }
-            self.num_tasks = 8
-            self.num_gpus_per_node = 8
-            self.num_tasks_per_node = 8
-        elif self.current_system.name == 'tsa':
-            self.exclusive_access = True
-            self.modules = [
-                'cuda10.0/toolkit/10.0.130',
-                'craype-accel-nvidia70',
-            ]
-            self.variables = {
                 'MV2_USE_CUDA': '1',
                 'G2G': '1'
             }
@@ -71,17 +42,11 @@
     def setup(self, partition, environ, **job_opts):
         if environ.name.startswith('PrgEnv-cray'):
             self.build_system.fflags = ['-hacc', '-hnoomp']
-        elif environ.name.startswith('PrgEnv-cce'):
-            self.build_system.fflags = ['-hacc', '-hnoomp']
         elif environ.name.startswith('PrgEnv-pgi'):
             self.build_system.fflags = ['-acc']
             if self.current_system.name in ['daint', 'dom']:
                 self.build_system.fflags += ['-ta=tesla:cc60', '-Mnorpath']
             elif self.current_system.name == 'kesch':
                 self.build_system.fflags += ['-ta=tesla:cc35']
-            elif self.current_system.name == 'arolla':
-                self.build_system.fflags += ['-ta=tesla:cc70']
-            elif self.current_system.name == 'tsa':
-                self.build_system.fflags += ['-ta=tesla:cc70']
 
         super().setup(partition, environ, **job_opts)