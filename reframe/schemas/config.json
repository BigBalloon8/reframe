--- conflicted
+++ resolved
@@ -247,13 +247,8 @@
                                 "scheduler": {
                                     "type": "string",
                                     "enum": [
-<<<<<<< HEAD
-                                        "local", "oar", "pbs", "slurm",
-                                        "sge", "squeue", "torque"
-=======
-                                        "local", "pbs", "slurm",
-                                        "sge", "squeue", "torque", "lsf"
->>>>>>> aacf20f8
+                                        "local", "lsf", "oar", "pbs",
+                                        "sge", "slurm", "squeue", "torque"
                                     ]
                                 },
                                 "launcher": {
@@ -375,11 +370,8 @@
                 "properties": {
                     "name": {
                         "type": "string",
-<<<<<<< HEAD
-                        "enum": ["local", "oar", "pbs", "sge", "slurm", "squeue", "torque"]
-=======
-                        "enum": ["local", "pbs", "sge", "slurm", "squeue", "torque", "lsf"]
->>>>>>> aacf20f8
+                        "enum": ["local", "lsf", "oar", "pbs",
+                                 "sge", "slurm", "squeue", "torque"]
                     },
                     "ignore_reqnodenotavail": {"type": "boolean"},
                     "resubmit_on_errors": {
