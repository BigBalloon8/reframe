--- conflicted
+++ resolved
@@ -6,11 +6,7 @@
 import os
 import sys
 
-<<<<<<< HEAD
-VERSION = '4.4.0-dev.2'
-=======
-VERSION = '4.3.3'
->>>>>>> a4e8469d
+VERSION = '4.4.0-dev.3'
 INSTALL_PREFIX = os.path.normpath(
     os.path.abspath(os.path.join(os.path.dirname(__file__), '..'))
 )
