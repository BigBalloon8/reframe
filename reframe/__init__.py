# Copyright 2016-2021 Swiss National Supercomputing Centre (CSCS/ETH Zurich)
# ReFrame Project Developers. See the top-level LICENSE file for details.
#
# SPDX-License-Identifier: BSD-3-Clause

import os
import sys

<<<<<<< HEAD
VERSION = '4.0.0-dev.7'
=======
VERSION = '3.10.0-dev.1'
>>>>>>> e1487793
INSTALL_PREFIX = os.path.normpath(
    os.path.abspath(os.path.join(os.path.dirname(__file__), '..'))
)
MIN_PYTHON_VERSION = (3, 6, 0)

# Check python version
if sys.version_info[:3] < MIN_PYTHON_VERSION:
    sys.stderr.write('Unsupported Python version: '
                     'Python >= %d.%d.%d is required\n' % MIN_PYTHON_VERSION)
    sys.exit(1)

os.environ['RFM_INSTALL_PREFIX'] = INSTALL_PREFIX


# Import important names for user tests
from reframe.core.pipeline import *     # noqa: F401, F403
from reframe.core.decorators import *   # noqa: F401, F403<|MERGE_RESOLUTION|>--- conflicted
+++ resolved
@@ -6,11 +6,7 @@
 import os
 import sys
 
-<<<<<<< HEAD
-VERSION = '4.0.0-dev.7'
-=======
-VERSION = '3.10.0-dev.1'
->>>>>>> e1487793
+VERSION = '4.0.0-dev.8'
 INSTALL_PREFIX = os.path.normpath(
     os.path.abspath(os.path.join(os.path.dirname(__file__), '..'))
 )
