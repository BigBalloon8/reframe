--- conflicted
+++ resolved
@@ -132,32 +132,6 @@
     def recurse(self):
         return self._recurse
 
-<<<<<<< HEAD
-=======
-    def _set_defaults(self, test_registry):
-        if test_registry is None:
-            return
-
-        self._unset_vars = {}
-        for test in test_registry:
-            for name, val in self._external_vars.items():
-                if '.' in name:
-                    testname, varname = name.split('.', maxsplit=1)
-                else:
-                    testname, varname = test.__name__, name
-
-                if testname == test.__name__:
-                    # Treat special values
-                    if val == '@none':
-                        val = None
-                    else:
-                        val = fields.make_convertible(val)
-
-                    if not test.setvar(varname, val):
-                        self._unset_vars.setdefault(test.__name__, [])
-                        self._unset_vars[test.__name__].append(varname)
-
->>>>>>> 088207c7
     def load_from_module(self, module):
         '''Load user checks from module.
 
@@ -167,7 +141,7 @@
         '''
         registry = getattr(module, '_rfm_test_registry', None)
         if registry:
-            registry.setvars(self._external_vars)
+            self._unset_vars.update(registry.setvars(self._external_vars))
 
         reset_sysenv = self._skip_prgenv_check << 1 | self._skip_system_check
         if registry:
