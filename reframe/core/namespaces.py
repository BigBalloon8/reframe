# Copyright 2016-2021 Swiss National Supercomputing Centre (CSCS/ETH Zurich)
# ReFrame Project Developers. See the top-level LICENSE file for details.
#
# SPDX-License-Identifier: BSD-3-Clause

#
# Base classes to manage the namespace of a regression test.
#


import abc

from reframe.core.exceptions import ReframeSyntaxError


class LocalNamespace:
    '''Local namespace of a regression test.

    Temporary storage for test attributes defined in the test class body.
    This local namespace is populated during the test class body execution.

    Example: In the pseudo-code below, the local namespace of A is {P0},
    and the local namespace of B is {P1}. However, the final namespace
    of A is still {P0}, and the final namespace of B is {P0, P1}.

    .. code:: python

        class A(RegressionTest):
            var('P0')

        class B(A):
            var('P1')
    '''

    def __init__(self, namespace=None):
        self._namespace = namespace or {}

    def __getattr__(self, name):
        return getattr(self._namespace, name)

    def __getitem__(self, key):
        return self._namespace[key]

    def __setitem__(self, key, value):
        if key not in self._namespace:
            self._namespace[key] = value
        else:
            self._raise_namespace_clash(key)

    def __contains__(self, key):
        return key in self._namespace

    def __iter__(self):
        return iter(self._namespace)

    def __len__(self):
        return len(self._namespace)

    def __repr__(self):
        return f'{type(self).__name__}({self._namespace!r})'

    def _raise_namespace_clash(self, name):
        '''Raise an error if there is a namespace clash.'''
<<<<<<< HEAD
        raise KeyError(
=======
        raise ReframeSyntaxError(
>>>>>>> 8a9ceeda
            f'{name!r} is already present in the current namespace'
        )

    def clear(self):
        self._namespace = {}


class Namespace(LocalNamespace, metaclass=abc.ABCMeta):
    '''Namespace of a regression test.

    The final namespace may be built by inheriting namespaces from
    the base classes, and extended with the information stored in the local
    namespace of the target class. In this context, the target class is
    simply the regression test class where the namespace is to be built.

    To allow for this inheritance and extension of the namespace, this
    class must define the names under which the local and final namespaces
    are inserted in the target classes.

    If a target class is provided, the constructor will attach the Namespace
    instance into the target class with the class attribute name as defined
    in ``namespace_name``.

    Eventually, the items from a Namespace are injected as attributes of
    the target class instance by the :func:`inject` method, which must be
    called by the target class during its instantiation process. Also, a target
    class may use more that one Namespace, which raises the need for name
    checking across namespaces. Thus, the :func:`__init__` method accepts the
    additional argument ``illegal_names``, which is a set of class attribute
    names already in use by the target class or other namespaces from this
    target class. Then, after the Namespace is built, if ``illegal_names`` is
    provided, a sanity check is performed, ensuring that no name clashing
    will occur during the target class instantiation process.
    '''

    @property
    @abc.abstractmethod
    def local_namespace_name(self):
        '''Name of the local namespace in the target class.

        Name under which the local namespace is stored in the
        :class:`reframe.core.pipeline.RegressionTest` class.
        '''

    @property
    @abc.abstractmethod
    def namespace_name(self):
        '''Name of the namespace in the target class.

        Name under which the namespace is stored in the
        :class:`reframe.core.pipeline.RegressionTest` class.
        '''

    def __init__(self, target_cls=None, illegal_names=None):
        super().__init__()
        if target_cls:
            # Assert the Namespace can be built for the target_cls
            self.assert_target_cls(target_cls)

            # Inherit Namespaces from the base clases
            self.inherit(target_cls)

            # Extend the Namespace with the LocalNamespace
            self.extend(target_cls)

            # Sanity checkings on the resulting Namespace
            self.sanity(target_cls, illegal_names)

            # Attach the Namespace to the target class
            setattr(target_cls, self.namespace_name, self)

    def assert_target_cls(self, cls):
        '''Assert the target class has a valid local namespace.'''

        assert hasattr(cls, self.local_namespace_name)
        assert isinstance(getattr(cls, self.local_namespace_name),
                          LocalNamespace)

    def inherit(self, cls):
        '''Inherit the Namespaces from the bases.'''

        for base in filter(lambda x: hasattr(x, self.namespace_name),
                           cls.__bases__):
            assert isinstance(getattr(base, self.namespace_name), type(self))
            self.join(getattr(base, self.namespace_name), cls)

    @abc.abstractmethod
    def join(self, other, cls):
        '''Join other Namespace with the current one.'''

    @abc.abstractmethod
    def extend(self, cls):
        '''Extend the namespace with the local namespace.'''

    def sanity(self, cls, illegal_names=None):
        '''Sanity checks post-creation of the namespace.

        By default, we make illegal to have any item in the namespace
        that clashes with a member of the target class.
        '''
        if illegal_names is None:
            illegal_names = set(dir(cls))

        for key in self._namespace:
            if key in illegal_names:
                raise ReframeSyntaxError(
                    f'{key!r} already defined in class '
                    f'{cls.__qualname__!r}'
                )

    @abc.abstractmethod
    def inject(self, obj, objtype=None):
        '''Insert the items from the namespace as attributes of the object
           ``obj``.
        '''

    def __setitem__(self, key, value):
        raise ReframeSyntaxError(
            f'cannot set item {key!r} into a {type(self).__qualname__} object'
        )<|MERGE_RESOLUTION|>--- conflicted
+++ resolved
@@ -61,11 +61,7 @@
 
     def _raise_namespace_clash(self, name):
         '''Raise an error if there is a namespace clash.'''
-<<<<<<< HEAD
         raise KeyError(
-=======
-        raise ReframeSyntaxError(
->>>>>>> 8a9ceeda
             f'{name!r} is already present in the current namespace'
         )
 
