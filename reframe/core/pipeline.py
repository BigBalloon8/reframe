# Copyright 2016-2022 Swiss National Supercomputing Centre (CSCS/ETH Zurich)
# ReFrame Project Developers. See the top-level LICENSE file for details.
#
# SPDX-License-Identifier: BSD-3-Clause

#
# Basic functionality for regression tests
#

__all__ = [
    'CompileOnlyRegressionTest', 'RegressionTest', 'RunOnlyRegressionTest',
<<<<<<< HEAD
=======
    'DEPEND_BY_ENV', 'DEPEND_EXACT', 'DEPEND_FULLY', 'final',
>>>>>>> 0687752b
    'RegressionMixin'
]


import glob
import inspect
import itertools
import numbers
import os
import shutil

import reframe.core.environments as env
import reframe.core.fields as fields
import reframe.core.hooks as hooks
import reframe.core.logging as logging
import reframe.core.runtime as rt
import reframe.utility as util
import reframe.utility.jsonext as jsonext
import reframe.utility.osext as osext
import reframe.utility.sanity as sn
import reframe.utility.typecheck as typ
import reframe.utility.udeps as udeps
from reframe.core.backends import getlauncher, getscheduler
from reframe.core.buildsystems import BuildSystemField
from reframe.core.containers import ContainerPlatformField
from reframe.core.deferrable import (_DeferredExpression,
                                     _DeferredPerformanceExpression)
from reframe.core.exceptions import (BuildError, DependencyError,
                                     PerformanceError, PipelineError,
                                     SanityError, SkipTestError,
                                     ReframeSyntaxError)
from reframe.core.meta import RegressionTestMeta
from reframe.core.schedulers import Job
<<<<<<< HEAD
=======
from reframe.core.variables import DEPRECATE_WR
from reframe.core.warnings import user_deprecation_warning


# Dependency kinds

#: Constant to be passed as the ``how`` argument of the
#: :func:`~RegressionTest.depends_on` method. It denotes that test case
#: dependencies will be explicitly specified by the user.
#:
#:  This constant is directly available under the :mod:`reframe` module.
#:
#: .. deprecated:: 3.3
#:    Please use a callable as the ``how`` argument.
DEPEND_EXACT = 1

#: Constant to be passed as the ``how`` argument of the
#: :func:`RegressionTest.depends_on` method. It denotes that the test cases of
#: the current test will depend only on the corresponding test cases of the
#: target test that use the same programming environment.
#:
#:  This constant is directly available under the :mod:`reframe` module.
#:
#: .. deprecated:: 3.3
#:    Please use a callable as the ``how`` argument.
DEPEND_BY_ENV = 2

#: Constant to be passed as the ``how`` argument of the
#: :func:`RegressionTest.depends_on` method. It denotes that each test case of
#: this test depends on all the test cases of the target test.
#:
#:  This constant is directly available under the :mod:`reframe` module.
#:
#: .. deprecated:: 3.3
#:    Please use a callable as the ``how`` argument.
DEPEND_FULLY = 3
>>>>>>> 0687752b


_PIPELINE_STAGES = (
    '__init__',
    'setup',
    'compile', 'compile_wait',
    'run', 'run_wait',
    'sanity',
    'performance',
    'cleanup'
)


_USER_PIPELINE_STAGES = (
    'init', 'setup', 'compile', 'run', 'sanity', 'performance', 'cleanup'
)


def final(fn):
    fn._rfm_final = True
    user_deprecation_warning(
        'using the @rfm.final decorator from the rfm module is '
        'deprecated; please use the built-in decorator @final instead.',
        from_version='3.7.0'
    )

    @functools.wraps(fn)
    def _wrapped(*args, **kwargs):
        return fn(*args, **kwargs)

    return _wrapped


_RFM_TEST_KIND_MIXIN = 0
_RFM_TEST_KIND_COMPILE = 1
_RFM_TEST_KIND_RUN = 2


class RegressionMixin(metaclass=RegressionTestMeta):
    '''Base mixin class for regression tests.

    Multiple inheritance from more than one
    :class:`RegressionTest` class is not allowed in ReFrame. Hence, mixin
    classes provide the flexibility to bundle reusable test add-ons, leveraging
    the metaclass magic implemented in
    :class:`RegressionTestMeta`. Using this metaclass allows mixin classes to
    use powerful ReFrame features, such as hooks, parameters or variables.

    .. versionadded:: 3.4.2
    '''

    _rfm_regression_class_kind = _RFM_TEST_KIND_MIXIN


class RegressionTest(RegressionMixin, jsonext.JSONSerializable):
    '''Base class for regression tests.

    All regression tests must eventually inherit from this class.
    This class provides the implementation of the pipeline phases that the
    regression test goes through during its lifetime.

    This class accepts parameters at the *class definition*, i.e., the test
    class can be defined as follows:

    .. code-block:: python

       class MyTest(RegressionTest, param='foo', ...):

    where ``param`` is one of the following:

    :param pin_prefix: lock the test prefix to the directory where the current
        class lives.

    :param require_version: a list of ReFrame version specifications that this
        test is allowed to run. A version specification string can have one of
        the following formats:

        - ``VERSION``: Specifies a single version.
        - ``{OP}VERSION``, where ``{OP}`` can be any of ``>``, ``>=``, ``<``,
          ``<=``, ``==`` and ``!=``. For example, the version specification
          string ``'>=3.5.0'`` will allow the following test to be loaded
          only by ReFrame 3.5.0 and higher. The ``==VERSION`` specification
          is the equivalent of ``VERSION``.
        - ``V1..V2``: Specifies a range of versions.

        The test will be selected if *any* of the versions is satisfied, even
        if the versions specifications are conflicting.

    :param special: allow pipeline stage methods to be overriden in this class.

    .. note::
        .. versionchanged:: 2.19
           Base constructor takes no arguments.

        .. versionadded:: 3.3
           The ``pin_prefix`` class definition parameter is added.

        .. versionadded:: 3.7.0
           The ``require_verion`` class definition parameter is added.

    .. warning::
        .. versionchanged:: 3.4.2
           Multiple inheritance with a shared common ancestor is not allowed.

    '''

    _rfm_regression_class_kind = _RFM_TEST_KIND_COMPILE | _RFM_TEST_KIND_RUN

    def disable_hook(self, hook_name):
        '''Disable pipeline hook by name.

        :arg hook_name: The function name of the hook to be disabled.

        :meta private:
        '''
        self._disabled_hooks.add(hook_name)

    @classmethod
    def pipeline_hooks(cls):
        ret = {}
        for hook in cls._rfm_hook_registry:
            for stage in hook.stages:
                try:
                    ret[stage].append(hook.fn)
                except KeyError:
                    ret[stage] = [hook.fn]

        return ret

    #: The name of the test.
    #:
    #: This is an alias of :attr:`unique_name`.
    #:
    #: .. warning::
    #:
    #:    Setting the name of a test is deprecated and will be disabled in the
    #:    future. If you were setting the name of a test to circumvent the old
    #:    long parameterized test names in order to reference them in
    #:    dependency chains, please refer to :ref:`param_deps` for more details on how
    #:    to achieve this.
    #:
    #: .. versionchanged:: 3.10.0
    #:    Setting the :attr:`name` attribute is deprecated.
    #:
    name = deprecate(variable(typ.Str[r'[^\/]+'],
                              attr_name='_rfm_unique_name', loggable=True),
                     "setting the 'name' attribute is deprecated and "
                     "will be disabled in the future", DEPRECATE_WR)

    #: List of programming environments supported by this test.
    #:
    #: If ``*`` is in the list then all programming environments are supported
    #: by this test.
    #:
    #: :type: :class:`List[str]`
    #: :default: ``required``
    #:
    #: .. note::
    #:     .. versionchanged:: 2.12
    #:        Programming environments can now be specified using wildcards.
    #:
    #:     .. versionchanged:: 2.17
    #:        Support for wildcards is dropped.
    #:
    #:     .. versionchanged:: 3.3
    #:        Default value changed from ``[]`` to ``None``.
    #:
    #:     .. versionchanged:: 3.6
    #:        Default value changed from ``None`` to ``required``.
    valid_prog_environs = variable(typ.List[str], loggable=True)

    #: List of systems supported by this test.
    #: The general syntax for systems is ``<sysname>[:<partname>]``.
    #: Both <sysname> and <partname> accept the value ``*`` to mean any value.
    #: ``*`` is an alias of ``*:*``
    #:
    #: :type: :class:`List[str]`
    #: :default: ``None``
    #:
    #:     .. versionchanged:: 3.3
    #:        Default value changed from ``[]`` to ``None``.
    #:
    #:     .. versionchanged:: 3.6
    #:        Default value changed from ``None`` to ``required``.
    valid_systems = variable(typ.List[str], loggable=True)

    #: A detailed description of the test.
    #:
    #: :type: :class:`str`
    #: :default: ``self.display_name``
    descr = variable(str, loggable=True)

    #: The path to the source file or source directory of the test.
    #:
    #: It must be a path relative to the :attr:`sourcesdir`, pointing to a
    #: subfolder or a file contained in :attr:`sourcesdir`. This applies also
    #: in the case where :attr:`sourcesdir` is a Git repository.
    #:
    #: If it refers to a regular file, this file will be compiled using the
    #: :class:`SingleSource <reframe.core.buildsystems.SingleSource>` build
    #: system.
    #: If it refers to a directory, ReFrame will try to infer the build system
    #: to use for the project and will fall back in using the :class:`Make
    #: <reframe.core.buildsystems.Make>` build system, if it cannot find a more
    #: specific one.
    #:
    #: :type: :class:`str`
    #: :default: ``''``
    sourcepath = variable(str, value='', loggable=True)

    #: The directory containing the test's resources.
    #:
    #: This directory may be specified with an absolute path or with a path
    #: relative to the location of the test. Its contents will always be copied
    #: to the stage directory of the test.
    #:
    #: This attribute may also accept a URL, in which case ReFrame will treat
    #: it as a Git repository and will try to clone its contents in the stage
    #: directory of the test.
    #:
    #: If set to :class:`None`, the test has no resources an no action is
    #: taken.
    #:
    #: :type: :class:`str` or :class:`None`
    #: :default: ``'src'`` if such a directory exists at the test level,
    #:    otherwise ``None``
    #:
    #: .. note::
    #:     .. versionchanged:: 2.9
    #:        Allow :class:`None` values to be set also in regression tests
    #:        with a compilation phase
    #:
    #:     .. versionchanged:: 2.10
    #:        Support for Git repositories was added.
    #:
    #:     .. versionchanged:: 3.0
    #:        Default value is now conditionally set to either ``'src'`` or
    #:        :class:`None`.
    sourcesdir = variable(str, type(None), value='src', loggable=True)

    #: .. versionadded:: 2.14
    #:
    #: The build system to be used for this test.
    #: If not specified, the framework will try to figure it out automatically
    #: based on the value of :attr:`sourcepath`.
    #:
    #: This field may be set using either a string referring to a concrete
    #: build system class name
    #: (see `build systems <#build-systems>`__) or an instance of
    #: :class:`reframe.core.buildsystems.BuildSystem`. The former is the
    #: recommended way.
    #:
    #:
    #: :type: :class:`str` or :class:`reframe.core.buildsystems.BuildSystem`.
    #: :default: :class:`None`.
    build_system = variable(type(None), field=BuildSystemField, value=None)

    #: .. versionadded:: 3.0
    #:
    #: List of shell commands to be executed before compiling.
    #:
    #: These commands are emitted in the build script before the actual build
    #: commands generated by the selected `build system
    #: <#reframe.core.pipeline.RegressionTest.build_system>`__.
    #:
    #: :type: :class:`List[str]`
    #: :default: ``[]``
    prebuild_cmds = variable(typ.List[str], value=[], loggable=True)

    #: .. versionadded:: 3.0
    #:
    #: List of shell commands to be executed after a successful compilation.
    #:
    #: These commands are emitted in the script after the actual build
    #: commands generated by the selected `build system
    #: <#reframe.core.pipeline.RegressionTest.build_system>`__.
    #:
    #: :type: :class:`List[str]`
    #: :default: ``[]``
    postbuild_cmds = variable(typ.List[str], value=[], loggable=True)

    #: The name of the executable to be launched during the run phase.
    #:
    #: If this variable is undefined when entering the compile pipeline
    #: stage, it will be set to ``os.path.join('.', self.unique_name)``.
    #: Classes that override the compile stage may leave this variable
    #: undefined.
    #:
    #: :type: :class:`str`
    #: :default: :class:`required`
    #:
    #: .. versionchanged:: 3.7.3
    #:    Default value changed from ``os.path.join('.', self.unique_name)`` to
    #:    :class:`required`.
    executable = variable(str, loggable=True)

    #: List of options to be passed to the :attr:`executable`.
    #:
    #: :type: :class:`List[str]`
    #: :default: ``[]``
    executable_opts = variable(typ.List[str], value=[], loggable=True)

    #: .. versionadded:: 2.20
    #:
    #: The container platform to be used for launching this test.
    #:
    #: If this field is set, the test will run inside a container using the
    #: specified container runtime. Container-specific options must be defined
    #: additionally after this field is set:
    #:
    #: .. code:: python
    #:
    #:    self.container_platform = 'Singularity'
    #:    self.container_platform.image = 'docker://ubuntu:18.04'
    #:    self.container_platform.commands = ['cat /etc/os-release']
    #:
    #: If this field is set, :attr:`executable` and :attr:`executable_opts`
    #: attributes are ignored. The container platform's :attr:`commands
    #: <reframe.core.containers.ContainerPlatform.commands>` will be used
    #: instead.
    #:
    #: :type: :class:`str` or
    #:     :class:`reframe.core.containers.ContainerPlatform`.
    #: :default: :class:`None`.
    container_platform = variable(type(None),
                                  field=ContainerPlatformField, value=None)

    #: .. versionadded:: 3.0
    #:
    #: List of shell commands to execute before the parallel launch command.
    #:
    #: These commands do not execute in the context of ReFrame.
    #: Instead, they are emitted in the generated job script just before the
    #: actual job launch command.
    #:
    #: :type: :class:`List[str]`
    #: :default: ``[]``
    prerun_cmds = variable(typ.List[str], value=[], loggable=True)

    #: .. versionadded:: 3.0
    #:
    #: List of shell commands to execute after the parallel launch command.
    #:
    #: See :attr:`prerun_cmds` for a more detailed description of the
    #: semantics.
    #:
    #: :type: :class:`List[str]`
    #: :default: ``[]``
    postrun_cmds = variable(typ.List[str], value=[], loggable=True)

    #: List of files to be kept after the test finishes.
    #:
    #: By default, the framework saves the standard output, the standard error
    #: and the generated shell script that was used to run this test.
    #:
    #: These files will be copied over to the test's output directory
    #: during the :func:`cleanup` phase.
    #:
    #: Directories are also accepted in this field.
    #:
    #: Relative path names are resolved against the stage directory.
    #:
    #: :type: :class:`List[str]`
    #: :default: ``[]``
    #:
    #: .. versionchanged:: 3.3
    #:    This field accepts now also file glob patterns.
    #:
    keep_files = variable(typ.List[str], value=[], loggable=True)

    #: List of files or directories (relative to the :attr:`sourcesdir`) that
    #: will be symlinked in the stage directory and not copied.
    #:
    #: You can use this variable to avoid copying very large files to the stage
    #: directory.
    #:
    #: :type: :class:`List[str]`
    #: :default: ``[]``
    readonly_files = variable(typ.List[str], value=[], loggable=True)

    #: Set of tags associated with this test.
    #:
    #: This test can be selected from the frontend using any of these tags.
    #:
    #: :type: :class:`Set[str]`
    #: :default: an empty set
    tags = variable(typ.Set[str], value=set(), loggable=True)

    #: List of people responsible for this test.
    #:
    #: When the test fails, this contact list will be printed out.
    #:
    #: :type: :class:`List[str]`
    #: :default: ``[]``
    maintainers = variable(typ.List[str], value=[], loggable=True)

    #: Mark this test as a strict performance test.
    #:
    #: If a test is marked as non-strict, the performance checking phase will
    #: always succeed, unless the ``--strict`` command-line option is passed
    #: when invoking ReFrame.
    #:
    #: :type: boolean
    #: :default: :class:`True`
    strict_check = variable(typ.Bool, value=True, loggable=True)

    #: Number of tasks required by this test.
    #:
    #: If the number of tasks is set to a number ``<=0``, ReFrame will try to
    #: flexibly allocate the number of tasks, based on the command line option
    #: |--flex-alloc-nodes|_. A negative number is used to indicate the minimum
    #: number of tasks required for the test. In this case the minimum number
    #: of tasks is the absolute value of the number, while Setting
    #: :attr:`num_tasks` to ``0`` is equivalent to setting it to
    #: :attr:`-num_tasks_per_node
    #: <reframe.core.pipeline.RegressionTest.num_tasks_per_node>`.
    #:
    #: :type: integral
    #: :default: ``1``
    #:
    #: .. note::
    #:     .. versionchanged:: 2.15
    #:        Added support for flexible allocation of the number of tasks
    #:        if the number of tasks is set to ``0``.
    #:     .. versionchanged:: 2.16
    #:        Negative :attr:`num_tasks` is allowed for specifying the minimum
    #:        number of required tasks by the test.
    #:
    #: .. |--flex-alloc-nodes| replace:: :attr:`--flex-alloc-nodes`
    #: .. _--flex-alloc-nodes: manpage.html#cmdoption-flex-alloc-nodes
    num_tasks = variable(int, value=1, loggable=True)

    #: Number of tasks per node required by this test.
    #:
    #: Ignored if :class:`None`.
    #:
    #: :type: integral or :class:`None`
    #: :default: :class:`None`
    num_tasks_per_node = variable(int, type(None), value=None, loggable=True)

    #: Number of GPUs per node required by this test.
    #: This attribute is translated internally to the ``_rfm_gpu`` resource.
    #: For more information on test resources, have a look at the
    #: :attr:`extra_resources` attribute.
    #:
    #: :type: integral
    #: :default: ``0``
    num_gpus_per_node = variable(int, value=0, loggable=True)

    #: Number of CPUs per task required by this test.
    #:
    #: Ignored if :class:`None`.
    #:
    #: :type: integral or :class:`None`
    #: :default: :class:`None`
    num_cpus_per_task = variable(int, type(None), value=None, loggable=True)

    #: Number of tasks per core required by this test.
    #:
    #: Ignored if :class:`None`.
    #:
    #: :type: integral or :class:`None`
    #: :default: :class:`None`
    num_tasks_per_core = variable(int, type(None), value=None, loggable=True)

    #: Number of tasks per socket required by this test.
    #:
    #: Ignored if :class:`None`.
    #:
    #: :type: integral or :class:`None`
    #: :default: :class:`None`
    num_tasks_per_socket = variable(int, type(None), value=None, loggable=True)

    #: Specify whether this tests needs simultaneous multithreading enabled.
    #:
    #: Ignored if :class:`None`.
    #:
    #: :type: boolean or :class:`None`
    #: :default: :class:`None`
    use_multithreading = variable(
        typ.Bool, type(None), value=None, loggable=True)

    #: .. versionadded:: 3.0
    #:
    #: The maximum time a job can be pending before starting running.
    #:
    #: Time duration is specified as of the :attr:`time_limit` attribute.
    #:
    #: :type: :class:`str` or :class:`datetime.timedelta`
    #: :default: :class:`None`
    max_pending_time = variable(
        type(None), field=fields.TimerField, value=None, loggable=True
    )

    #: Specify whether this test needs exclusive access to nodes.
    #:
    #: :type: boolean
    #: :default: :class:`False`
    exclusive_access = variable(typ.Bool, value=False, loggable=True)

    #: Always execute this test locally.
    #:
    #: :type: boolean
    #: :default: :class:`False`
    local = variable(typ.Bool, value=False, loggable=True)

    #: The set of reference values for this test.
    #:
    #: The reference values are specified as a scoped dictionary keyed on the
    #: performance variables defined in :attr:`perf_patterns` and scoped under
    #: the system/partition combinations.
    #: The reference itself is a four-tuple that contains the reference value,
    #: the lower and upper thresholds and the measurement unit.
    #:
    #: An example follows:
    #:
    #: .. code:: python
    #:
    #:    self.reference = {
    #:        'sys0:part0': {
    #:            'perfvar0': (50, -0.1, 0.1, 'Gflop/s'),
    #:            'perfvar1': (20, -0.1, 0.1, 'GB/s')
    #:        },
    #:        'sys0:part1': {
    #:            'perfvar0': (100, -0.1, 0.1, 'Gflop/s'),
    #:            'perfvar1': (40, -0.1, 0.1, 'GB/s')
    #:        }
    #:    }
    #:
    #: :type: A scoped dictionary with system names as scopes or :class:`None`
    #: :default: ``{}``
    #:
    #: .. note::
    #:     .. versionchanged:: 3.0
    #:        The measurement unit is required. The user should explicitly
    #:        specify :class:`None` if no unit is available.
    reference = variable(typ.Tuple[object, object, object],
                         typ.Dict[str, typ.Dict[
                             str, typ.Tuple[object, object, object, object]]
    ], field=fields.ScopedDictField, value={})
    # FIXME: There is not way currently to express tuples of `float`s or
    # `None`s, so we just use the very generic `object`

    #:
    #: Refer to the :doc:`ReFrame Tutorials </tutorials>` for concrete usage
    #: examples.
    #:
    #: If not set, a sanity error may be raised during sanity checking if no
    #: other sanity checking functions already exist.
    #:
    #: :type: A deferrable expression (i.e., the result of a :doc:`sanity
    #:     function </deferrable_functions_reference>`)
    #: :default: :class:`required`
    #:
    #: .. note::
    #:    .. versionchanged:: 2.9
    #:       The default behaviour has changed and it is now considered a
    #:       sanity failure if this attribute is set to :class:`required`.
    #:
    #:       If a test doesn't care about its output, this must be stated
    #:       explicitly as follows:
    #:
    #:       ::
    #:
    #:           self.sanity_patterns = sn.assert_true(1)
    #:
    #:    .. versionchanged:: 3.6
    #:       The default value has changed from ``None`` to ``required``.
    sanity_patterns = variable(_DeferredExpression)

    #: Patterns for verifying the performance of this test.
    #:
    #: Refer to the :doc:`ReFrame Tutorials </tutorials>` for concrete usage
    #: examples.
    #:
    #: If set to :class:`None`, no performance checking will be performed.
    #:
    #: :type: A dictionary with keys of type :class:`str` and deferrable
    #:     expressions (i.e., the result of a :doc:`sanity function
    #:     </deferrable_functions_reference>`) as values.
    #:     :class:`None` is also allowed.
    #: :default: :class:`None`
    perf_patterns = variable(typ.Dict[str, _DeferredExpression], type(None))

    #: The performance variables associated with the test.
    #:
    #: In this context, a performance variable is a key-value pair, where the
    #: key is the desired variable name and the value is the deferred
    #: performance expression (i.e. the result of a :ref:`deferrable
    #: performance function<deferrable-performance-functions>`) that computes
    #: or extracts the performance variable's value.
    #:
    #: By default, ReFrame will populate this field during the test's
    #: instantiation with all the member functions decorated with the
    #: :func:`@performance_function
    #: <reframe.core.pipeline.RegressionMixin.performance_function>` decorator.
    #: If no performance functions are present in the class, no performance
    #: checking or reporting will be carried out.
    #:
    #: This mapping may be extended or replaced by other performance variables
    #: that may be defined in any pipeline hook executing before the
    #: performance stage. To this end, deferred performance functions can be
    #: created inline using the utility
    #: :func:`~reframe.utility.sanity.make_performance_function`.
    #:
    #: Refer to the :doc:`ReFrame Tutorials </tutorials>` for concrete usage
    #: examples.
    #:
    #: :type: A dictionary with keys of type :class:`str` and deferred
    #:     performance expressions as values (see
    #:     :ref:`deferrable-performance-functions`).
    #: :default: Collection of performance variables associated to each of
    #:     the member functions decorated with the :func:`@performance_function
    #:     <reframe.core.pipeline.RegressionMixin.performance_function>`
    #:     decorator.
    #:
    #: .. versionadded:: 3.8.0
    perf_variables = variable(typ.Dict[str, _DeferredPerformanceExpression],
                              value={})

    #: List of modules to be loaded before running this test.
    #:
    #: These modules will be loaded during the :func:`setup` phase.
    #:
    #: :type: :class:`List[str]`
    #: :default: ``[]``
    modules = variable(typ.List[str], typ.List[typ.Dict[str, object]],
                       value=[], loggable=True)

    #: Environment variables to be set before running this test.
    #:
    #: These variables will be set during the :func:`setup` phase.
    #:
    #: :type: :class:`Dict[str, str]`
    #: :default: ``{}``
    variables = variable(typ.Dict[str, str], value={}, loggable=True)

    #: Time limit for this test.
    #:
    #: Time limit is specified as a string in the form
    #: ``<days>d<hours>h<minutes>m<seconds>s`` or as number of seconds.
    #: If set to :class:`None`, the |time_limit|_
    #: of the current system partition will be used.
    #:
    #: :type: :class:`str` or :class:`float` or :class:`int`
    #: :default: :class:`None`
    #:
    #: .. note::
    #:    .. versionchanged:: 2.15
    #:       This attribute may be set to :class:`None`.
    #:
    #: .. warning::
    #:    .. versionchanged:: 3.0
    #:       The old syntax using a ``(h, m, s)`` tuple is deprecated.
    #:
    #:    .. versionchanged:: 3.2
    #:       - The old syntax using a ``(h, m, s)`` tuple is dropped.
    #:       - Support of `timedelta` objects is dropped.
    #:       - Number values are now accepted.
    #:
    #:    .. versionchanged:: 3.5.1
    #:       The default value is now :class:`None` and it can be set globally
    #:       per partition via the configuration.
    #:
    #:    .. |time_limit| replace:: :attr:`time_limit`
    #:    .. _time_limit: #.systems[].partitions[].time_limit
    time_limit = variable(type(None), field=fields.TimerField,
                          value=None, loggable=True)

    #: .. versionadded:: 3.5.1
    #:
    #: The time limit for the build job of the regression test.
    #:
    #: It is specified similarly to the :attr:`time_limit` attribute.
    #:
    #: :type: :class:`str` or :class:`float` or :class:`int`
    #: :default: :class:`None`
    build_time_limit = variable(type(None), field=fields.TimerField,
                                value=None, loggable=True)

    #: .. versionadded:: 2.8
    #:
    #: Extra resources for this test.
    #:
    #: This field is for specifying custom resources needed by this test. These
    #: resources are defined in the `configuration
    #: <config_reference.html#.systems[].partitions[].resources>`__ of a system
    #: partition. For example, assume that two additional resources, named
    #: ``gpu`` and ``datawarp``, are defined in the configuration file as
    #: follows:
    #:
    #: ::
    #:
    #:     'resources': [
    #:         {
    #:             'name': 'gpu',
    #:             'options': ['--gres=gpu:{num_gpus_per_node}']
    #:         },
    #:         {
    #:             'name': 'datawarp',
    #:             'options': [
    #:                 '#DW jobdw capacity={capacity}',
    #:                 '#DW stage_in source={stagein_src}'
    #:             ]
    #:         }
    #:     ]
    #:
    #: A regression test may then instantiate the above resources by setting
    #: the :attr:`extra_resources` attribute as follows:
    #:
    #: ::
    #:
    #:     self.extra_resources = {
    #:         'gpu': {'num_gpus_per_node': 2}
    #:         'datawarp': {
    #:             'capacity': '100GB',
    #:             'stagein_src': '/foo'
    #:         }
    #:     }
    #:
    #: The generated batch script (for Slurm) will then contain the following
    #: lines:
    #:
    #: ::
    #:
    #:     #SBATCH --gres=gpu:2
    #:     #DW jobdw capacity=100GB
    #:     #DW stage_in source=/foo
    #:
    #: Notice that if the resource specified in the configuration uses an
    #: alternative directive prefix (in this case ``#DW``), this will replace
    #: the standard prefix of the backend scheduler (in this case ``#SBATCH``)
    #:
    #: If the resource name specified in this variable does not match a
    #: resource name in the partition configuration, it will be simply ignored.
    #: The :attr:`num_gpus_per_node` attribute translates internally to the
    #: ``_rfm_gpu`` resource, so that setting
    #: ``self.num_gpus_per_node = 2`` is equivalent to the following:
    #:
    #: ::
    #:
    #:     self.extra_resources = {'_rfm_gpu': {'num_gpus_per_node': 2}}
    #:
    #: :type: :class:`Dict[str, Dict[str, object]]`
    #: :default: ``{}``
    #:
    #: .. note::
    #:    .. versionchanged:: 2.9
    #:       A new more powerful syntax was introduced
    #:       that allows also custom job script directive prefixes.
    extra_resources = variable(typ.Dict[str, typ.Dict[str, object]],
                               value={}, loggable=True)

    #: .. versionadded:: 3.3
    #:
    #: Always build the source code for this test locally. If set to
    #: :class:`False`, ReFrame will spawn a build job on the partition where
    #: the test will run. Setting this to :class:`False` is useful when
    #: cross-compilation is not supported on the system where ReFrame is run.
    #: Normally, ReFrame will mark the test as a failure if the spawned job
    #: exits with a non-zero exit code. However, certain scheduler backends,
    #: such as the ``squeue`` do not set it. In such cases, it is the user's
    #: responsibility to check whether the build phase failed by adding an
    #: appropriate sanity check.
    #:
    #: :type: boolean : :default: :class:`True`
    build_locally = variable(typ.Bool, value=True, loggable=True)

    def __new__(cls, *args, **kwargs):
        obj = super().__new__(cls)

        # Determine the prefix
        try:
            prefix = cls._rfm_custom_prefix
        except AttributeError:
            if osext.is_interactive():
                prefix = os.getcwd()
            else:
                try:
                    prefix = cls._rfm_pinned_prefix
                except AttributeError:
                    prefix = os.path.abspath(
                        os.path.dirname(inspect.getfile(cls))
                    )

        # Prepare initialization of test defaults (variables and parameters are
        # injected after __new__ has returned, so we schedule this function
        # call as a pre-init hook).
        obj.__deferred_rfm_init = obj.__rfm_init__(*args,
                                                   prefix=prefix, **kwargs)

        # Build pipeline hook registry and add the pre-init hook
        cls._rfm_pipeline_hooks = cls._process_hook_registry()
        cls._rfm_pipeline_hooks['pre___init__'] = [obj.__pre_init__]

        # Attach the hooks to the pipeline stages
        for stage in _PIPELINE_STAGES:
            cls._add_hooks(stage)

        return obj

    @final
    def __pre_init__(self):
        '''Initialize the test defaults from a pre-init hook.'''
        self.__deferred_rfm_init.evaluate()

        # Build the default performance dict
        if not self.perf_variables:
            for fn in self._rfm_perf_fns.values():
                self.perf_variables[fn._rfm_perf_key] = fn(self)

    def __init__(self):
        pass

    @classmethod
    def __init_subclass__(cls, *, special=False, pin_prefix=False,
                          require_version=None, **kwargs):
        super().__init_subclass__(**kwargs)
        cls._rfm_override_final = special

        if require_version:
            cls._rfm_required_version = require_version
        elif not hasattr(cls, '_rfm_required_version'):
            cls._rfm_required_version = []

        # Insert the prefix to pin the test to if the test lives in a test
        # library with resources in it.
        if pin_prefix:
            cls._rfm_pinned_prefix = os.path.abspath(
                os.path.dirname(inspect.getfile(cls))
            )

    @deferrable
    def __rfm_init__(self, *args, prefix=None, **kwargs):
        if not self.is_fixture() and not hasattr(self, '_rfm_unique_name'):
            self._rfm_unique_name = type(self).variant_name(self.variant_num)

            # Add the parameters from the parameterized_test decorator.
            if args or kwargs:
                arg_names = map(lambda x: util.toalphanum(str(x)),
                                itertools.chain(args, kwargs.values()))
                self._rfm_unique_name += '_' + '_'.join(arg_names)
                self._rfm_old_style_params = True

        # Pass if descr is a required variable.
        if not hasattr(self, 'descr'):
            self.descr = self.display_name

        self._perfvalues = {}

        # Static directories of the regression check
        self._prefix = os.path.abspath(prefix)
        if (self.sourcesdir == 'src' and
            not os.path.isdir(os.path.join(self._prefix, self.sourcesdir))):
            self.sourcesdir = None

        # Runtime information of the test
        self._current_partition = None
        self._current_environ = None

        # Associated job
        self._job = None

        # Dynamic paths of the regression check; will be set in setup()
        self._stagedir = None
        self._outputdir = None
        self._stdout = None
        self._stderr = None

        # Compilation process output
        self._build_job = None
        self._compile_proc = None

        # Performance logging
        self._perf_logger = logging.null_logger

        # List of dependencies specified by the user
        self._userdeps = []

        # Weak reference to the test case associated with this check
        self._case = None

        if rt.runtime().get_option('general/0/non_default_craype'):
            self._cdt_environ = env.Environment(
                name='__rfm_cdt_environ',
                variables={
                    'LD_LIBRARY_PATH': '$CRAY_LD_LIBRARY_PATH:$LD_LIBRARY_PATH'
                }
            )
        else:
            # Just an empty environment
            self._cdt_environ = env.Environment('__rfm_cdt_environ')

        # Disabled hooks
        self._disabled_hooks = set()

    @classmethod
    def _process_hook_registry(cls):
        '''Process and validate the pipeline hooks.'''

        _pipeline_hooks = {}
        for stage, hooks in cls.pipeline_hooks().items():
            # Pop the stage pre_/post_ prefix
            stage_name = stage.split('_', maxsplit=1)[1]

            if stage_name not in _USER_PIPELINE_STAGES:
                raise ValueError(
                    f'invalid pipeline stage ({stage_name!r}) in class '
                    f'{cls.__qualname__!r}'
                )
            elif stage == 'pre_init':
                raise ValueError(
                    f'{stage} hooks are not allowed ({cls.__qualname__})'
                )
            elif stage == 'post_init':
                stage = 'post___init__'
            elif stage == 'post_compile':
                stage = 'post_compile_wait'
            elif stage == 'post_run':
                stage = 'post_run_wait'

            _pipeline_hooks[stage] = hooks

        return _pipeline_hooks

    @classmethod
    def _add_hooks(cls, stage):
        '''Decorate the pipeline stages.'''

        pipeline_hooks = cls._rfm_pipeline_hooks
        fn = getattr(cls, stage)
        new_fn = hooks.attach_hooks(pipeline_hooks)(fn)
        setattr(cls, '_rfm_pipeline_fn_' + stage, new_fn)

    def __getattribute__(self, name):
        if name in _PIPELINE_STAGES:
            name = f'_rfm_pipeline_fn_{name}'

        return super().__getattribute__(name)

    def __getattr__(self, name):
        ''' Intercept the special builtin-related AttributeError.'''

        if (name in self._rfm_var_space and
            not self._rfm_var_space[name].is_defined()):
            raise AttributeError(
                f'required variable {name!r} has not been set'
            ) from None
        elif name in self._rfm_fixture_space:
            raise AttributeError(
                f'fixture {name!r} has not yet been resolved: '
                f'fixtures are resolved during the setup stage'
            )
        else:
            raise AttributeError(
                f'{type(self).__qualname__!r} object has no attribute {name!r}'
            )

    # Export read-only views to interesting fields

    @loggable
    @property
    def unique_name(self):
        '''The unique name of this test.

        :type: :class:`str`

        .. versionadded:: 3.10.0
        '''
        return self._rfm_unique_name

    @loggable
    @property
    def display_name(self):
        '''A human-readable version of the name this test.

        This name contains a string representation of the various parameters
        of this specific test variant.

        :type: :class:`str`

        .. note::
           The display name may not be unique.

        .. versionadded:: 3.10.0

        '''
        def _format_params(cls, info, prefix=' %'):
            name = ''
            for p, v in info['params'].items():
                format_fn = cls.raw_params[p].format
                name += f'{prefix}{p}={format_fn(v)}'

            for f, v in info['fixtures'].items():
                if isinstance(v, tuple):
                    # This is join fixture
                    continue

                fixt = cls.fixture_space[f]
                name += _format_params(fixt.cls, v, f'{prefix}{f}.')

                # Append any variables set for the fixtures
                for var, val in fixt.variables.items():
                    name += f'{prefix}{f}.{var}={val}'

            return name

        if hasattr(self, '_rfm_old_style_params'):
            return self.unique_name

        if hasattr(self, '_rfm_display_name'):
            return self._rfm_display_name

        cls = type(self)
        basename = cls.__name__
        variant_info = cls.get_variant_info(self.variant_num, recurse=True)
        self._rfm_display_name = basename + _format_params(cls, variant_info)
        if self.is_fixture():
            # Add the variable info and scope
            fixt_data = self._rfm_fixt_data
            suffix = ''.join(f' %{k}={v}' for k,
                             v in fixt_data.variables.items())
            suffix += f' ~{fixt_data.scope_enc}'
            self._rfm_display_name += suffix

        return self._rfm_display_name

    @property
    def current_environ(self):
        '''The programming environment that the regression test is currently
        executing with.

        This is set by the framework during the :func:`setup` phase.

        :type: :class:`reframe.core.environments.ProgEnvironment`.
        '''
        return self._current_environ

    @property
    def current_partition(self):
        '''The system partition the regression test is currently executing on.

        This is set by the framework during the :func:`setup` phase.

        :type: :class:`reframe.core.systems.SystemPartition`.
        '''
        return self._current_partition

    @property
    def current_system(self):
        '''The system the regression test is currently executing on.

        This is set by the framework during the initialization phase.

        :type: :class:`reframe.core.systems.System`.
        '''
        return rt.runtime().system

    @property
    def variant_num(self):
        '''The variant number of the test.

        This number should be treated as a unique ID representing a unique
        combination of the available parameter and fixture variants.

        :type: :class:`int`
        '''
        return getattr(self, '_rfm_variant_num', None)

    @property
    def param_variant(self):
        '''The point in the parameter space for the test.

        This can be seen as an index to the paraemter space representing a
        unique combination of the parameter values. This number is directly
        mapped from ``variant_num``.

        :type: :class:`int`
        '''
        return getattr(self, '_rfm_param_variant', None)

    @property
    def fixture_variant(self):
        '''The point in the fixture space for the test.

        This can be seen as an index to the fixture space representing a
        unique combination of the fixture variants. This number is directly
        mapped from ``variant_num``.

        :type: :class:`int`
        '''
        return getattr(self, '_rfm_fixt_variant', None)

    def set_var_default(self, name, value):
        '''Set the default value of a variable if variable is undefined.

        A variable is undefined if it is declared and required and no value is
        yet assigned to it.

        :param name: The name of the variable.
        :param value: The value to set the variable to.
        :raises ValueError: If the variable does not exist

        .. versionadded:: 3.10.1

        '''
        var_space = type(self).var_space
        if name not in var_space:
            raise ValueError(f'no such variable: {name!r}')

        if not var_space[name].is_defined():
            setattr(self, name, value)

    @loggable
    @property
    def perfvalues(self):
        return util.MappingView(self._perfvalues)

    @property
    def job(self):
        '''The job descriptor associated with this test.

        This is set by the framework during the :func:`setup` phase.

        :type: :class:`reframe.core.schedulers.Job`.
        '''
        return self._job

    @property
    def logger(self):
        '''A logger associated with this test.

        You can use this logger to log information for your test.
        '''
        return logging.getlogger()

    @loggable
    @property
    def prefix(self):
        '''The prefix directory of the test.

        :type: :class:`str`.
        '''
        return self._prefix

    @loggable
    @property
    def stagedir(self):
        '''The stage directory of the test.

        This is set during the :func:`setup` phase.

        :type: :class:`str`.
        '''
        return self._stagedir

    @loggable
    @property
    def outputdir(self):
        '''The output directory of the test.

        This is set during the :func:`setup` phase.

        .. versionadded:: 2.13

        :type: :class:`str`.
        '''
        return self._outputdir

    @property
    @deferrable
    def stdout(self):
        '''The name of the file containing the standard output of the test.

        This is set during the :func:`setup` phase.

        This attribute is evaluated lazily, so it can by used inside sanity
        expressions.

        :type: :class:`str` or :class:`None` if a run job has not yet been
            created.
        '''
        return self.job.stdout if self.job else None

    @property
    @deferrable
    def stderr(self):
        '''The name of the file containing the standard error of the test.

        This is set during the :func:`setup` phase.

        This attribute is evaluated lazily, so it can by used inside sanity
        expressions.

        :type: :class:`str` or :class:`None` if a run job has not yet been
            created.
        '''
        return self.job.stderr if self.job else None

    @property
    def build_job(self):
        return self._build_job

    @property
    @deferrable
    def build_stdout(self):
        return self.build_job.stdout if self.build_job else None

    @property
    @deferrable
    def build_stderr(self):
        return self.build_job.stderr if self.build_job else None

    # Various properties useful only for logging

    @loggable_as('system')
    @property
    def _system_name(self):
        return self.current_system.name

    @loggable_as('partition')
    @property
    def _partition_name(self):
        if self.current_partition:
            return self.current_partition.name

    @loggable_as('environ')
    @property
    def _environ_name(self):
        if self.current_environ:
            return self.current_environ.name

    @loggable_as('jobid')
    @property
    def _jobid(self):
        if self.job:
            return self.job.jobid

    @loggable_as('job_completion_time_unix')
    @property
    def _job_completion_time(self):
        if self.job:
            return self.job.completion_time

    @loggable_as('job_exitcode')
    @property
    def _job_exitcode(self):
        if self.job:
            return self.job.exitcode

    @loggable_as('job_nodelist')
    @property
    def _job_nodelist(self):
        if self.job:
            return self.job.nodelist

    def info(self):
        '''Provide live information for this test.

        This method is used by the front-end to print the status message
        during the test's execution. This function is also called to provide
        the message for the `check_info
        <config_reference.html#.logging[].handlers[].format>`__ logging
        attribute.
        By default, it returns a message reporting the test name, the current
        partition and the current programming environment that the test is
        currently executing on.

        .. versionadded:: 2.10

        :returns: a string with an informational message about this test

        .. note ::
           When overriding this method, you should pay extra attention on how
           you use the :class:`RegressionTest`'s attributes, because this
           method may be called at any point of the test's lifetime.
        '''

        ret = self.display_name
        if self.current_partition:
            ret += f' @{self.current_partition.fullname}'

        if self.current_environ:
            ret += f'+{self.current_environ.name}'

        return ret

    def supports_system(self, name):
        if name.find(':') != -1:
            system, partition = name.split(':')
        else:
            system, partition = self.current_system.name, name

        valid_matches = ['*', '*:*', system, f'{system}:*',
                         f'*:{partition}', f'{system}:{partition}']

        return any(n in self.valid_systems for n in valid_matches)

    def supports_environ(self, env_name):
        if '*' in self.valid_prog_environs:
            return True

        return env_name in self.valid_prog_environs

    def is_local(self):
        '''Check if the test will execute locally.

        A test executes locally if the :attr:`local` attribute is set or if the
        current partition's scheduler does not support job submission.
        '''
        if self._current_partition is None:
            return self.local

        return self.local or self._current_partition.scheduler.is_local

    def is_fixture(self):
        '''Check if the test is a fixture.'''
        return getattr(self, '_rfm_is_fixture', False)

    def _resolve_fixtures(self):
        '''Resolve the fixture dependencies and inject the fixture handle.

        The fixture handle will point directly to the fixture object when the
        associated fixture uses a 'fork' action. However, when a fixture uses
        the 'join' action, the injected handle will point to a list with all
        the available fixture variants.
        '''

        current_part = self.current_partition.fullname
        current_env = self.current_environ.name

        # Get the declared and registered fixtures
        fixtures = type(self)._rfm_fixture_space
        registry = getattr(self, '_rfm_fixture_registry', None)

        # If this instance does not have a variant number, return
        if self.fixture_variant is None:
            return

        # Get the fixture variants required for this test variant.
        # This would retrieve the same information than when calling
        # ``type(self).get_variant_info(self.variant_num)['fixtures']``.
        target_fixt_variants = type(self).fixture_space[self.fixture_variant]

        for handle_name, f in fixtures.items():
            # Get the target variants for this fixture
            target_variants = target_fixt_variants[handle_name]

            # Prepare the getdep argumens based on the fixture's scope
            if f.scope == 'session':
                part = '*'
                environ = '*'
            elif f.scope == 'partition':
                part = None
                environ = '*'
            else:
                part = None
                environ = None

            # List to store all the targeted fixture variants
            deps = []

            # Scan the fixture registry and resolve the fixtures.
            # NOTE: The fixture registry can have multiple fixture instances
            # registered under the same fixture class. So the loop below must
            # also inspect the fixture data the instance was registered with.
            for fixt_name, fixt_data in registry[f.cls].items():
                if f.scope != fixt_data.scope:
                    continue
                elif fixt_data.variant_num not in target_variants:
                    continue
                elif f.scope == 'partition':
                    if fixt_data.partitions[0] != current_part:
                        continue
                elif f.scope == 'environment':
                    if (fixt_data.environments[0] != current_env or
                        fixt_data.partitions[0] != current_part):
                        continue

                # Resolve the fixture
                deps.append(self.getdep(fixt_name, environ, part))

            if f.action == 'fork':
                # When using the fork action, a fixture handle can only have
                # a single fixture instance attached. This could only happen
                # if either any of the above ifs is buggy or if a fixture with
                # a fork action ever has more than one index per fork variant.
                # None of this can happen from user input, but this must stay
                # here to ensure the unit tests do not fail silently.
                if len(deps) > 1:
                    raise PipelineError(
                        f'fixture {handle_name!r} has more than one instances'
                    )

                deps = deps[0]

            # Inject the fixtures
            setattr(self, handle_name, deps)

    def _setup_paths(self):
        '''Setup the check's dynamic paths.'''
        self.logger.debug('Setting up test paths')
        try:
            runtime = rt.runtime()
            self._stagedir = runtime.make_stagedir(
                self.current_system.name, self._current_partition.name,
                self._current_environ.name, self.unique_name
            )
            self._outputdir = runtime.make_outputdir(
                self.current_system.name, self._current_partition.name,
                self._current_environ.name, self.unique_name
            )
        except OSError as e:
            raise PipelineError('failed to set up paths') from e

    def _setup_job(self, name, force_local=False, **job_opts):
        '''Setup the job related to this check.'''

        if force_local:
            scheduler = getscheduler('local')()
            launcher = getlauncher('local')()
        else:
            scheduler = self._current_partition.scheduler
            launcher = self._current_partition.launcher_type()

        self.logger.debug(
            f'Setting up job {name!r} '
            f'(scheduler: {scheduler.registered_name!r}, '
            f'launcher: {launcher.registered_name!r})'
        )
        return Job.create(scheduler,
                          launcher,
                          name=name,
                          workdir=self._stagedir,
                          max_pending_time=self.max_pending_time,
                          sched_access=self._current_partition.access,
                          sched_exclusive_access=self.exclusive_access,
                          **job_opts)

    def _setup_perf_logging(self):
        self._perf_logger = logging.getperflogger(self)

    @final
    def setup(self, partition, environ, **job_opts):
        '''The setup phase of the regression test pipeline.

        :arg partition: The system partition to set up this test for.
        :arg environ: The environment to set up this test for.
        :arg job_opts: Options to be passed through to the backend scheduler.
            When overriding this method users should always pass through
            ``job_opts`` to the base class method.
        :raises reframe.core.exceptions.ReframeError: In case of errors.

        .. warning::

           .. versionchanged:: 3.0
              You may not override this method directly unless you are in
              special test. See `here
              <migration_2_to_3.html#force-override-a-pipeline-method>`__ for
              more details.

           .. versionchanged:: 3.4
              Overriding this method directly in no longer allowed. See `here
              <migration_2_to_3.html#force-override-a-pipeline-method>`__ for
              more details.

        '''
        self._current_partition = partition
        self._current_environ = environ
        self._setup_paths()
        self._resolve_fixtures()
        self._job = self._setup_job(f'rfm_{self.unique_name}_job',
                                    self.local,
                                    **job_opts)
        self._build_job = self._setup_job(f'rfm_{self.unique_name}_build',
                                          self.local or self.build_locally,
                                          **job_opts)

    def _copy_to_stagedir(self, path):
        self.logger.debug(f'Copying {path} to stage directory')
        self.logger.debug(f'Symlinking files: {self.readonly_files}')
        try:
            osext.copytree_virtual(
                path, self._stagedir, self.readonly_files, dirs_exist_ok=True
            )
        except (OSError, ValueError, TypeError) as e:
            raise PipelineError('copying of files failed') from e

    def _clone_to_stagedir(self, url):
        self.logger.debug(f'Cloning URL {url} into stage directory')
        osext.git_clone(
            self.sourcesdir, self._stagedir,
            timeout=rt.runtime().get_option('general/0/git_timeout')
        )

    @final
    def compile(self):
        '''The compilation phase of the regression test pipeline.

        :raises reframe.core.exceptions.ReframeError: In case of errors.

        .. warning::

           .. versionchanged:: 3.0
              You may not override this method directly unless you are in
              special test. See `here
              <migration_2_to_3.html#force-override-a-pipeline-method>`__ for
              more details.

           .. versionchanged:: 3.4
              Overriding this method directly in no longer allowed. See `here
              <migration_2_to_3.html#force-override-a-pipeline-method>`__ for
              more details.

        '''
        if not self._current_environ:
            raise PipelineError('no programming environment set')

        # Copy the check's resources to the stage directory
        if self.sourcesdir:
            try:
                commonpath = os.path.commonpath([self.sourcesdir,
                                                 self.sourcepath])
            except ValueError:
                commonpath = None

            if commonpath:
                self.logger.warn(
                    f'sourcepath {self.sourcepath!r} is a subdirectory of '
                    f'sourcesdir {self.sourcesdir!r}, but it will be '
                    f'interpreted as relative to it'
                )

            if osext.is_url(self.sourcesdir):
                self._clone_to_stagedir(self.sourcesdir)
            else:
                self._copy_to_stagedir(os.path.join(self._prefix,
                                                    self.sourcesdir))

        # Set executable (only if hasn't been provided)
        if not hasattr(self, 'executable'):
            self.executable = os.path.join('.', self.unique_name)

        # Verify the sourcepath and determine the sourcepath in the stagedir
        if (os.path.isabs(self.sourcepath) or
                os.path.normpath(self.sourcepath).startswith('..')):
            raise PipelineError(
                'self.sourcepath is an absolute path or does not point to a '
                'subfolder or a file contained in self.sourcesdir: ' +
                self.sourcepath
            )

        staged_sourcepath = os.path.join(self._stagedir, self.sourcepath)
        if os.path.isdir(staged_sourcepath):
            if not self.build_system:
                # Try to guess the build system
                cmakelists = os.path.join(staged_sourcepath, 'CMakeLists.txt')
                configure_ac = os.path.join(staged_sourcepath, 'configure.ac')
                configure_in = os.path.join(staged_sourcepath, 'configure.in')
                if os.path.exists(cmakelists):
                    self.build_system = 'CMake'
                    self.build_system.builddir = 'rfm_build'
                elif (os.path.exists(configure_ac) or
                      os.path.exists(configure_in)):
                    self.build_system = 'Autotools'
                    self.build_system.builddir = 'rfm_build'
                else:
                    self.build_system = 'Make'

            self.build_system.srcdir = self.sourcepath
        else:
            if not self.build_system:
                self.build_system = 'SingleSource'

            self.build_system.srcfile = self.sourcepath
            self.build_system.executable = self.executable

        user_environ = env.Environment(type(self).__name__,
                                       self.modules, self.variables.items())
        environs = [self._current_partition.local_env, self._current_environ,
                    user_environ, self._cdt_environ]
        self._build_job.time_limit = (
            self.build_time_limit or rt.runtime().get_option(
                f'systems/0/partitions/@{self.current_partition.name}'
                f'/time_limit')
        )
        with osext.change_dir(self._stagedir):
            # Prepare build job
            build_commands = [
                *self.prebuild_cmds,
                *self.build_system.emit_build_commands(self._current_environ),
                *self.postbuild_cmds
            ]
            try:
                self._build_job.prepare(
                    build_commands, environs,
                    self._current_partition.prepare_cmds,
                    login=rt.runtime().get_option('general/0/use_login_shell'),
                    trap_errors=True
                )
            except OSError as e:
                raise PipelineError('failed to prepare build job') from e

            self._build_job.submit()

    @final
    def compile_wait(self):
        '''Wait for compilation phase to finish.

        .. versionadded:: 2.13

        .. warning::

           .. versionchanged:: 3.0
              You may not override this method directly unless you are in
              special test. See `here
              <migration_2_to_3.html#force-override-a-pipeline-method>`__ for
              more details.

           .. versionchanged:: 3.4
              Overriding this method directly in no longer allowed. See `here
              <migration_2_to_3.html#force-override-a-pipeline-method>`__ for
              more details.

        '''
        self._build_job.wait()

        # We raise a BuildError when we an exit code and it is non zero
        if self._build_job.exitcode:
            raise BuildError(self._build_job.stdout,
                             self._build_job.stderr, self._stagedir)

        with osext.change_dir(self._stagedir):
            self.build_system.post_build(self._build_job)

    @final
    def run(self):
        '''The run phase of the regression test pipeline.

        This call is non-blocking.
        It simply submits the job associated with this test and returns.

        .. warning::

           .. versionchanged:: 3.0
              You may not override this method directly unless you are in
              special test. See `here
              <migration_2_to_3.html#force-override-a-pipeline-method>`__ for
              more details.

           .. versionchanged:: 3.4
              Overriding this method directly in no longer allowed. See `here
              <migration_2_to_3.html#force-override-a-pipeline-method>`__ for
              more details.

        '''
        if not self.current_system or not self._current_partition:
            raise PipelineError('no system or system partition is set')

        if self.container_platform:
            try:
                cp_name = type(self.container_platform).__name__
                cp_env = self._current_partition.container_environs[cp_name]
            except KeyError as e:
                raise PipelineError(
                    'container platform not configured '
                    'on the current partition: %s' % e) from None

            self.container_platform.validate()

            # We replace executable and executable_opts in case of containers
            self.executable = self.container_platform.launch_command(
                self.stagedir)
            self.executable_opts = []
            prepare_container = self.container_platform.emit_prepare_commands(
                self.stagedir)
            if prepare_container:
                self.prerun_cmds += prepare_container

        self.job.num_tasks = self.num_tasks
        self.job.num_tasks_per_node = self.num_tasks_per_node
        self.job.num_tasks_per_core = self.num_tasks_per_core
        self.job.num_tasks_per_socket = self.num_tasks_per_socket
        self.job.num_cpus_per_task = self.num_cpus_per_task
        self.job.use_smt = self.use_multithreading
        self.job.time_limit = (self.time_limit or rt.runtime().get_option(
            f'systems/0/partitions/@{self.current_partition.name}/time_limit')
        )
        exec_cmd = [self.job.launcher.run_command(self.job),
                    self.executable, *self.executable_opts]

        if self.build_system:
            prepare_cmds = self.build_system.prepare_cmds()
        else:
            prepare_cmds = []

        commands = [
            *prepare_cmds,
            *self.prerun_cmds,
            ' '.join(exec_cmd).strip(),
            *self.postrun_cmds
        ]
        user_environ = env.Environment(type(self).__name__,
                                       self.modules, self.variables.items())
        environs = [
            self._current_partition.local_env,
            self._current_environ,
            user_environ,
            self._cdt_environ
        ]
        if self.container_platform and cp_env:
            environs = [
                self._current_partition.local_env,
                self._current_environ,
                cp_env,
                user_environ,
                self._cdt_environ
            ]

        # num_gpus_per_node is a managed resource
        if self.num_gpus_per_node > 0:
            self.extra_resources.setdefault(
                '_rfm_gpu', {'num_gpus_per_node': self.num_gpus_per_node}
            )

        # Get job options from managed resources and prepend them to
        # job_opts. We want any user supplied options to be able to
        # override those set by the framework.
        resources_opts = []
        for r, v in self.extra_resources.items():
            resources_opts.extend(
                self._current_partition.get_resource(r, **v))

        self._job.options = resources_opts + self._job.options
        with osext.change_dir(self._stagedir):
            try:
                self.logger.debug('Generating the run script')
                self._job.prepare(
                    commands, environs,
                    self._current_partition.prepare_cmds,
                    login=rt.runtime().get_option('general/0/use_login_shell'),
                    trap_errors=rt.runtime().get_option(
                        'general/0/trap_job_errors'
                    )
                )
            except OSError as e:
                raise PipelineError('failed to prepare run job') from e

            self._job.submit()

        self.logger.debug(f'Spawned run job (id={self.job.jobid})')

        # Update num_tasks if test is flexible
        if self.job.sched_flex_alloc_nodes:
            self.num_tasks = self.job.num_tasks

    @final
    def compile_complete(self):
        '''Check if the build phase has completed.

        :returns: :class:`True` if the associated build job has finished,
            :class:`False` otherwise.

            If no job descriptor is yet associated with this test,
            :class:`True` is returned.
        :raises reframe.core.exceptions.ReframeError: In case of errors.

        '''
        if not self._build_job:
            return True

        return self._build_job.finished()

    @final
    def run_complete(self):
        '''Check if the run phase has completed.

        :returns: :class:`True` if the associated job has finished,
            :class:`False` otherwise.

            If no job descriptor is yet associated with this test,
            :class:`True` is returned.
        :raises reframe.core.exceptions.ReframeError: In case of errors.

        .. warning::
           You may not override this method directly unless you are in
           special test. See `here
           <migration_2_to_3.html#force-override-a-pipeline-method>`__ for
           more details.


           .. versionchanged:: 3.4
              Overriding this method directly in no longer allowed. See `here
              <migration_2_to_3.html#force-override-a-pipeline-method>`__ for
              more details.

        '''
        if not self._job:
            return True

        return self._job.finished()

    @final
    def run_wait(self):
        '''Wait for the run phase of this test to finish.

        :raises reframe.core.exceptions.ReframeError: In case of errors.

        .. warning::
           You may not override this method directly unless you are in
           special test. See `here
           <migration_2_to_3.html#force-override-a-pipeline-method>`__ for
           more details.

           .. versionchanged:: 3.4
              Overriding this method directly in no longer allowed. See `here
              <migration_2_to_3.html#force-override-a-pipeline-method>`__ for
              more details.

        '''
        self._job.wait()

    @final
    def sanity(self):
        self.check_sanity()

    @final
    def performance(self):
        try:
            self.check_performance()
        except PerformanceError:
            if self.strict_check:
                raise

    @final
    def check_sanity(self):
        '''The sanity checking phase of the regression test pipeline.

        :raises reframe.core.exceptions.SanityError: If the sanity check fails.
        :raises reframe.core.exceptions.ReframeSyntaxError: If the sanity
            function cannot be resolved due to ambiguous syntax.

        .. warning::

           .. versionchanged:: 3.0
              You may not override this method directly unless you are in
              special test. See `here
              <migration_2_to_3.html#force-override-a-pipeline-method>`__ for
              more details.

           .. versionchanged:: 3.4
              Overriding this method directly in no longer allowed. See `here
              <migration_2_to_3.html#force-override-a-pipeline-method>`__ for
              more details.

        '''

        if hasattr(self, '_rfm_sanity'):
            # Using more than one type of syntax to set the sanity patterns is
            # not allowed.
            if hasattr(self, 'sanity_patterns'):
                raise ReframeSyntaxError(
                    f"assigning a sanity function to the 'sanity_patterns' "
                    f"variable conflicts with using the 'sanity_function' "
                    f"decorator (class {self.__class__.__qualname__})"
                )

            self.sanity_patterns = self._rfm_sanity()

        if rt.runtime().get_option('general/0/trap_job_errors'):
            sanity_patterns = [
                sn.assert_eq(self.job.exitcode, 0,
                             msg='job exited with exit code {0}')
            ]
            if hasattr(self, 'sanity_patterns'):
                sanity_patterns.append(self.sanity_patterns)

            self.sanity_patterns = sn.all(sanity_patterns)
        elif not hasattr(self, 'sanity_patterns'):
            raise SanityError('sanity_patterns not set')

        with osext.change_dir(self._stagedir):
            success = sn.evaluate(self.sanity_patterns)
            if not success:
                raise SanityError()

    @final
    def check_performance(self):
        '''The performance checking phase of the regression test pipeline.

        :raises reframe.core.exceptions.SanityError: If the performance check
            fails.

        .. warning::

           .. versionchanged:: 3.0
              You may not override this method directly unless you are in
              special test. See `here
              <migration_2_to_3.html#force-override-a-pipeline-method>`__ for
              more details.

           .. versionchanged:: 3.4
              Overriding this method directly in no longer allowed. See `here
              <migration_2_to_3.html#force-override-a-pipeline-method>`__ for
              more details.

        '''

        with osext.change_dir(self._stagedir):
            if self.perf_variables or self._rfm_perf_fns:
                if hasattr(self, 'perf_patterns'):
                    raise ReframeSyntaxError(
                        f"assigning a value to 'perf_patterns' conflicts ",
                        f"with using the 'performance_function' decorator ",
                        f"or setting a value to 'perf_variables'"
                    )

                # Log the performance variables
                self._setup_perf_logging()
                for tag, expr in self.perf_variables.items():
                    try:
                        value = expr.evaluate()
                        unit = expr.unit
                    except Exception as e:
                        logging.getlogger().warning(
                            f'skipping evaluation of performance variable '
                            f'{tag!r}: {e}'
                        )
                        continue

                    key = f'{self._current_partition.fullname}:{tag}'
                    try:
                        ref = self.reference[key]

                        # If units are also provided in the reference, raise
                        # a warning if they match with the units provided by
                        # the performance function.
                        if len(ref) == 4:
                            if ref[3] != unit:
                                logging.getlogger().warning(
                                    f'reference unit ({key!r}) for the '
                                    f'performance variable {tag!r} '
                                    f'does not match the unit specified '
                                    f'in the performance function ({unit!r}): '
                                    f'{unit!r} will be used'
                                )

                            # Pop the unit from the ref tuple (redundant)
                            ref = ref[:3]
                    except KeyError:
                        ref = (0, None, None)

                    self._perfvalues[key] = (value, *ref, unit)
                    self._perf_logger.log_performance(logging.INFO, tag, value,
                                                      *ref, unit)
            elif not hasattr(self, 'perf_patterns'):
                return
            else:
                self._setup_perf_logging()
                # Check if default reference perf values are provided and
                # store all the variables tested in the performance check
                has_default = False
                variables = set()
                for key, ref in self.reference.items():
                    keyparts = key.split(self.reference.scope_separator)
                    system = keyparts[0]
                    varname = keyparts[-1]
                    unit = ref[3]
                    variables.add((varname, unit))
                    if system == '*':
                        has_default = True
                        break

                if not has_default:
                    if not variables:
                        # If empty, it means that self.reference was empty, so
                        # try to infer their name from perf_patterns
                        variables = {(name, None)
                                     for name in self.perf_patterns.keys()}

                    for var in variables:
                        name, unit = var
                        ref_tuple = (0, None, None, unit)
                        self.reference.update({'*': {name: ref_tuple}})

                # We first evaluate and log all performance values and then we
                # check them against the reference. This way we always log them
                # even if the don't meet the reference.
                for tag, expr in self.perf_patterns.items():
                    value = sn.evaluate(expr)
                    key = f'{self._current_partition.fullname}:{tag}'
                    if key not in self.reference:
                        raise SanityError(
                            f'tag {tag!r} not resolved in references for '
                            f'{self._current_partition.fullname}'
                        )

                    self._perfvalues[key] = (value, *self.reference[key])
                    self._perf_logger.log_performance(logging.INFO, tag, value,
                                                      *self.reference[key])

            # Check the performance variables against their references.
            for key, values in self._perfvalues.items():
                val, ref, low_thres, high_thres, *_ = values

                # Verify that val is a number
                if not isinstance(val, numbers.Number):
                    raise SanityError(
                        f'the value extracted for performance variable '
                        f'{key!r} is not a number: {val}'
                    )

                tag = key.split(':')[-1]
                try:
                    sn.evaluate(
                        sn.assert_reference(
                            val, ref, low_thres, high_thres,
                            msg=('failed to meet reference: %s={0}, '
                                 'expected {1} (l={2}, u={3})' % tag))
                    )
                except SanityError as e:
                    raise PerformanceError(e)

    def _copy_job_files(self, job, dst):
        if job is None:
            return

        stdout = os.path.join(self._stagedir, job.stdout)
        stderr = os.path.join(self._stagedir, job.stderr)
        script = os.path.join(self._stagedir, job.script_filename)
        shutil.copy(stdout, dst)
        shutil.copy(stderr, dst)
        shutil.copy(script, dst)

    def _copy_to_outputdir(self):
        '''Copy check's interesting files to the output directory.'''
        self.logger.debug('Copying test files to output directory')
        self._copy_job_files(self._job, self.outputdir)
        self._copy_job_files(self._build_job, self.outputdir)

        with osext.change_dir(self.stagedir):
            # Copy files specified by the user, but expand any glob patterns
            keep_files = itertools.chain(
                *(glob.iglob(f) for f in self.keep_files)
            )
            for f in keep_files:
                f = os.path.abspath(f)
                if os.path.isdir(f):
                    # We need to keep the directory structure when copying
                    # over to outputdir
                    dst = os.path.join(
                        self.outputdir, os.path.relpath(f, self.stagedir)
                    )
                    osext.copytree(f, dst, dirs_exist_ok=True)
                else:
                    shutil.copy2(f, self.outputdir)

    @final
    def cleanup(self, remove_files=False):
        '''The cleanup phase of the regression test pipeline.

        :arg remove_files: If :class:`True`, the stage directory associated
            with this test will be removed.

        .. warning::

           .. versionchanged:: 3.0
              You may not override this method directly unless you are in
              special test. See `here
              <migration_2_to_3.html#force-override-a-pipeline-method>`__ for
              more details.

           .. versionchanged:: 3.4
              Overriding this method directly in no longer allowed. See `here
              <migration_2_to_3.html#force-override-a-pipeline-method>`__ for
              more details.

        '''
        aliased = os.path.samefile(self._stagedir, self._outputdir)
        if aliased:
            self.logger.debug(
                f'outputdir and stagedir are the same; copying skipped'
            )
        else:
            self._copy_to_outputdir()

        if remove_files:
            self.logger.debug('Removing stage directory')
            osext.rmtree(self._stagedir)

    # Dependency API

    def user_deps(self):
        return util.SequenceView(self._userdeps)

    def depends_on(self, target, how=None, *args, **kwargs):
        '''Add a dependency to another test.

        :arg target: The name of the test that this one will depend on.
        :arg how: A callable that defines how the test cases of this test
            depend on the the test cases of the target test.
            This callable should accept two arguments:

            - The source test case (i.e., a test case of this test)
              represented as a two-element tuple containing the names of the
              partition and the environment of the current test case.
            - Test destination test case (i.e., a test case of the target
              test) represented as a two-element tuple containing the names of
              the partition and the environment of the current target test
              case.

            It should return :class:`True` if a dependency between the source
            and destination test cases exists, :class:`False` otherwise.

            This function will be called multiple times by the framework when
            the test DAG is constructed, in order to determine the
            connectivity of the two tests.

            In the following example, this test depends on ``T1`` when their
            partitions match, otherwise their test cases are independent.

            .. code-block:: python

                def by_part(src, dst):
                    p0, _ = src
                    p1, _  = dst
                    return p0 == p1

                self.depends_on('T0', how=by_part)

            The framework offers already a set of predefined relations between
            the test cases of inter-dependent tests. See the
            :mod:`reframe.utility.udeps` for more details.

            The default ``how`` function is
            :func:`reframe.utility.udeps.by_case`, where test cases on
            different partitions and environments are independent.

        .. seealso::
           - :doc:`dependencies`
           - :ref:`test-case-deps-management`



        .. versionadded:: 2.21

        .. versionchanged:: 3.3
           Dependencies between test cases from different partitions are now
           allowed. The ``how`` argument now accepts a callable.

         .. deprecated:: 3.3
            Passing an integer to the ``how`` argument as well as using the
            ``subdeps`` argument is deprecated.

        .. versionchanged:: 4.0.0
           Passing an integer to the ``how`` argument is no longer supported.

        '''
        if not isinstance(target, str):
            raise TypeError("target argument must be of type: `str'")

        if how is None:
            how = udeps.by_case

        if not callable(how):
            raise TypeError("'how' argument must be callable")

        self._userdeps.append((target, how))

    def getdep(self, target, environ=None, part=None):
        '''Retrieve the test case of a target dependency.

        This is a low-level method. The :func:`@require_deps
        <reframe.core.decorators.require_deps>` decorators should be
        preferred.

        :arg target: The name of the target dependency to be retrieved.
        :arg environ: The name of the programming environment that will be
            used to retrieve the test case of the target test. If ``None``,
            :attr:`RegressionTest.current_environ` will be used.

        .. versionadded:: 2.21

        .. versionchanged:: 3.8.0
           Setting ``environ`` or ``part`` to ``'*'`` will skip the match
           check on the environment and partition, respectively.

        '''
        if self.current_environ is None:
            raise DependencyError(
                'cannot resolve dependencies before the setup phase'
            )

        if environ is None:
            environ = self.current_environ.name

        if part is None:
            part = self.current_partition.name

        if self._case is None or self._case() is None:
            raise DependencyError('no test case is associated with this test')

        for d in self._case().deps:
            mask = int(d.check.unique_name == target)
            mask |= (int(d.partition.name == part) | int(part == '*')) << 1
            mask |= (int(d.environ.name == environ) | int(environ == '*')) << 2
            if mask == 7:
                return d.check

        raise DependencyError(f'could not resolve dependency to ({target!r}, '
                              f'{part!r}, {environ!r})')

    def skip(self, msg=None):
        '''Skip test.

        :arg msg: A message explaining why the test was skipped.

        .. versionadded:: 3.5.1
        '''
        raise SkipTestError(msg)

    def skip_if(self, cond, msg=None):
        '''Skip test if condition is true.

        :arg cond: The condition to check for skipping the test.
        :arg msg: A message explaining why the test was skipped.

        .. versionadded:: 3.5.1
        '''
        if cond:
            self.skip(msg)

    def skip_if_no_procinfo(self, msg=None):
        '''Skip test if no processor topology information is available.

        This method has effect only if called after the ``setup`` stage.

        :arg msg: A message explaining why the test was skipped.
            If not specified, a default message will be used.

        .. versionadded:: 3.9.1
        '''
        if not self.current_partition:
            return

        proc = self.current_partition.processor
        pname = self.current_partition.fullname
        if msg is None:
            msg = f'no topology information found for partition {pname!r}'

        self.skip_if(not proc.info, msg)

    def __str__(self):
        return f'{self.unique_name} [{self.display_name}]'

    def __eq__(self, other):
        if not isinstance(other, RegressionTest):
            return NotImplemented

        return self.unique_name == other.unique_name

    def __hash__(self):
        return hash(self.unique_name)

    def __rfm_json_decode__(self, json):
        # 'tags' are decoded as list, so we convert them to a set
        self.tags = set(json['tags'])


class RunOnlyRegressionTest(RegressionTest, special=True):
    '''Base class for run-only regression tests.

    This class is also directly available under the top-level :mod:`reframe`
    module.
    '''

    _rfm_regression_class_kind = _RFM_TEST_KIND_RUN

    def setup(self, partition, environ, **job_opts):
        '''The setup stage of the regression test pipeline.

        Similar to the :func:`RegressionTest.setup`, except that no build job
        is created for this test.
        '''
        self._current_partition = partition
        self._current_environ = environ
        self._setup_paths()
        self._job = self._setup_job(f'rfm_{self.unique_name}_job',
                                    self.local, **job_opts)
        self._resolve_fixtures()

    def compile(self):
        '''The compilation phase of the regression test pipeline.

        This is a no-op for this type of test.
        '''

    def compile_wait(self):
        '''Wait for compilation phase to finish.

        This is a no-op for this type of test.
        '''

    def run(self):
        '''The run phase of the regression test pipeline.

        The resources of the test are copied to the stage directory and the
        rest of execution is delegated to the :func:`RegressionTest.run()`.
        '''
        if self.sourcesdir:
            if osext.is_url(self.sourcesdir):
                self._clone_to_stagedir(self.sourcesdir)
            else:
                self._copy_to_stagedir(os.path.join(self._prefix,
                                                    self.sourcesdir))

        super().run()


class CompileOnlyRegressionTest(RegressionTest, special=True):
    '''Base class for compile-only regression tests.

    These tests are by default local and will skip the run phase of the
    regression test pipeline.

    The standard output and standard error of the test will be set to those of
    the compilation stage.

    This class is also directly available under the top-level :mod:`reframe`
    module.
    '''

    _rfm_regression_class_kind = _RFM_TEST_KIND_COMPILE

    def setup(self, partition, environ, **job_opts):
        '''The setup stage of the regression test pipeline.

        Similar to the :func:`RegressionTest.setup`, except that no run job
        is created for this test.
        '''
        # No need to setup the job for compile-only checks
        self._current_partition = partition
        self._current_environ = environ
        self._setup_paths()
        self._build_job = self._setup_job(f'rfm_{self.unique_name}_build',
                                          self.local or self.build_locally,
                                          **job_opts)
        self._resolve_fixtures()

    @property
    @deferrable
    def stdout(self):
        return self.build_job.stdout if self.build_job else None

    @property
    @deferrable
    def stderr(self):
        return self.build_job.stderr if self.build_job else None

    def run(self):
        '''The run stage of the regression test pipeline.

        Implemented as no-op.
        '''

    def run_wait(self):
        '''Wait for this test to finish.

        Implemented as no-op
        '''<|MERGE_RESOLUTION|>--- conflicted
+++ resolved
@@ -9,10 +9,6 @@
 
 __all__ = [
     'CompileOnlyRegressionTest', 'RegressionTest', 'RunOnlyRegressionTest',
-<<<<<<< HEAD
-=======
-    'DEPEND_BY_ENV', 'DEPEND_EXACT', 'DEPEND_FULLY', 'final',
->>>>>>> 0687752b
     'RegressionMixin'
 ]
 
@@ -46,45 +42,7 @@
                                      ReframeSyntaxError)
 from reframe.core.meta import RegressionTestMeta
 from reframe.core.schedulers import Job
-<<<<<<< HEAD
-=======
 from reframe.core.variables import DEPRECATE_WR
-from reframe.core.warnings import user_deprecation_warning
-
-
-# Dependency kinds
-
-#: Constant to be passed as the ``how`` argument of the
-#: :func:`~RegressionTest.depends_on` method. It denotes that test case
-#: dependencies will be explicitly specified by the user.
-#:
-#:  This constant is directly available under the :mod:`reframe` module.
-#:
-#: .. deprecated:: 3.3
-#:    Please use a callable as the ``how`` argument.
-DEPEND_EXACT = 1
-
-#: Constant to be passed as the ``how`` argument of the
-#: :func:`RegressionTest.depends_on` method. It denotes that the test cases of
-#: the current test will depend only on the corresponding test cases of the
-#: target test that use the same programming environment.
-#:
-#:  This constant is directly available under the :mod:`reframe` module.
-#:
-#: .. deprecated:: 3.3
-#:    Please use a callable as the ``how`` argument.
-DEPEND_BY_ENV = 2
-
-#: Constant to be passed as the ``how`` argument of the
-#: :func:`RegressionTest.depends_on` method. It denotes that each test case of
-#: this test depends on all the test cases of the target test.
-#:
-#:  This constant is directly available under the :mod:`reframe` module.
-#:
-#: .. deprecated:: 3.3
-#:    Please use a callable as the ``how`` argument.
-DEPEND_FULLY = 3
->>>>>>> 0687752b
 
 
 _PIPELINE_STAGES = (
@@ -103,21 +61,6 @@
 )
 
 
-def final(fn):
-    fn._rfm_final = True
-    user_deprecation_warning(
-        'using the @rfm.final decorator from the rfm module is '
-        'deprecated; please use the built-in decorator @final instead.',
-        from_version='3.7.0'
-    )
-
-    @functools.wraps(fn)
-    def _wrapped(*args, **kwargs):
-        return fn(*args, **kwargs)
-
-    return _wrapped
-
-
 _RFM_TEST_KIND_MIXIN = 0
 _RFM_TEST_KIND_COMPILE = 1
 _RFM_TEST_KIND_RUN = 2
@@ -213,26 +156,6 @@
                     ret[stage] = [hook.fn]
 
         return ret
-
-    #: The name of the test.
-    #:
-    #: This is an alias of :attr:`unique_name`.
-    #:
-    #: .. warning::
-    #:
-    #:    Setting the name of a test is deprecated and will be disabled in the
-    #:    future. If you were setting the name of a test to circumvent the old
-    #:    long parameterized test names in order to reference them in
-    #:    dependency chains, please refer to :ref:`param_deps` for more details on how
-    #:    to achieve this.
-    #:
-    #: .. versionchanged:: 3.10.0
-    #:    Setting the :attr:`name` attribute is deprecated.
-    #:
-    name = deprecate(variable(typ.Str[r'[^\/]+'],
-                              attr_name='_rfm_unique_name', loggable=True),
-                     "setting the 'name' attribute is deprecated and "
-                     "will be disabled in the future", DEPRECATE_WR)
 
     #: List of programming environments supported by this test.
     #:
@@ -1055,6 +978,14 @@
         .. versionadded:: 3.10.0
         '''
         return self._rfm_unique_name
+
+    @property
+    def name(self):
+        '''The name of the test.
+
+        This is an alias of :attr:`unique_name`.
+        '''
+        return self.unique_name
 
     @loggable
     @property
