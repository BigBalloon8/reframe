# Copyright 2016-2020 Swiss National Supercomputing Centre (CSCS/ETH Zurich)
# ReFrame Project Developers. See the top-level LICENSE file for details.
#
# SPDX-License-Identifier: BSD-3-Clause

#
# Basic functionality for regression tests
#

__all__ = [
    'CompileOnlyRegressionTest', 'RegressionTest', 'RunOnlyRegressionTest',
    'DEPEND_BY_ENV', 'DEPEND_EXACT', 'DEPEND_FULLY', 'final'
]


import functools
import inspect
import itertools
import numbers
import os
import shutil

import reframe.core.environments as env
import reframe.core.fields as fields
import reframe.core.logging as logging
import reframe.core.runtime as rt
import reframe.utility as util
import reframe.utility.os_ext as os_ext
import reframe.utility.sanity as sn
import reframe.utility.typecheck as typ
from reframe.core.backends import (getlauncher, getscheduler)
from reframe.core.buildsystems import BuildSystemField
from reframe.core.containers import ContainerPlatform, ContainerPlatformField
from reframe.core.deferrable import _DeferredExpression
from reframe.core.exceptions import (BuildError, DependencyError,
                                     PipelineError, SanityError,
                                     PerformanceError)
from reframe.core.meta import RegressionTestMeta
from reframe.core.schedulers import Job


# Dependency kinds

#: Constant to be passed as the ``how`` argument of the
#: :func:`RegressionTest.depends_on` method. It denotes that test case
#: dependencies will be explicitly specified by the user.
#:
#:  This constant is directly available under the :mod:`reframe` module.
DEPEND_EXACT  = 1

#: Constant to be passed as the ``how`` argument of the
#: :func:`RegressionTest.depends_on` method. It denotes that the test cases of
#: the current test will depend only on the corresponding test cases of the
#: target test that use the same programming environment.
#:
#:  This constant is directly available under the :mod:`reframe` module.
DEPEND_BY_ENV = 2

#: Constant to be passed as the ``how`` argument of the
#: :func:`RegressionTest.depends_on` method. It denotes that each test case of
#: this test depends on all the test cases of the target test.
#:
#:  This constant is directly available under the :mod:`reframe` module.
DEPEND_FULLY  = 3


def _run_hooks(name=None):
    def _deco(func):
        def hooks(obj, kind):
            if name is None:
                hook_name = kind + func.__name__
            elif name is not None and name.startswith(kind):
                hook_name = name
            else:
                # Just any name that does not exist
                hook_name = 'xxx'

            func_names = set()
            ret = []
            for cls in type(obj).mro():
                try:
                    funcs = cls._rfm_pipeline_hooks.get(hook_name, [])
                    if any(fn.__name__ in func_names for fn in funcs):
                        # hook has been overriden
                        continue

                    func_names |= {fn.__name__ for fn in funcs}
                    ret += funcs
                except AttributeError:
                    pass

            return ret

        '''Run the hooks before and after func.'''
        @functools.wraps(func)
        def _fn(obj, *args, **kwargs):
            for h in hooks(obj, 'pre_'):
                h(obj)

            func(obj, *args, **kwargs)
            for h in hooks(obj, 'post_'):
                h(obj)

        return _fn

    return _deco


def final(fn):
    fn._rfm_final = True

    @functools.wraps(fn)
    def _wrapped(*args, **kwargs):
        return fn(*args, **kwargs)

    return _wrapped


class RegressionTest(metaclass=RegressionTestMeta):
    '''Base class for regression tests.

    All regression tests must eventually inherit from this class.
    This class provides the implementation of the pipeline phases that the
    regression test goes through during its lifetime.

    .. note::
        .. versionchanged:: 2.19
           Base constructor takes no arguments.

    '''

    #: The name of the test.
    #:
    #: :type: string that can contain any character except ``/``
    name = fields.TypedField('name', typ.Str[r'[^\/]+'])

    #: List of programming environments supported by this test.
    #:
    #: If ``*`` is in the list then all programming environments are supported
    #: by this test.
    #:
    #: :type: :class:`List[str]`
    #: :default: ``[]``
    #:
    #: .. note::
    #:     .. versionchanged:: 2.12
    #:        Programming environments can now be specified using wildcards.
    #:
    #:     .. versionchanged:: 2.17
    #:        Support for wildcards is dropped.
    #:
    valid_prog_environs = fields.TypedField('valid_prog_environs',
                                            typ.List[str])

    #: List of systems supported by this test.
    #: The general syntax for systems is ``<sysname>[:<partname>]``.
    #: Both <sysname> and <partname> accept the value ``*`` to mean any value.
    #: ``*`` is an alias of ``*:*``
    #:
    #: :type: :class:`List[str]`
    #: :default: ``[]``
    valid_systems = fields.TypedField('valid_systems', typ.List[str])

    #: A detailed description of the test.
    #:
    #: :type: :class:`str`
    #: :default: ``self.name``
    descr = fields.TypedField('descr', str)

    #: The path to the source file or source directory of the test.
    #:
    #: It must be a path relative to the :attr:`sourcesdir`, pointing to a
    #: subfolder or a file contained in :attr:`sourcesdir`. This applies also
    #: in the case where :attr:`sourcesdir` is a Git repository.
    #:
    #: If it refers to a regular file, this file will be compiled using the
    #: :class:`SingleSource <reframe.core.buildsystems.SingleSource>` build
    #: system.
    #: If it refers to a directory, ReFrame will try to infer the build system
    #: to use for the project and will fall back in using the :class:`Make
    #: <reframe.core.buildsystems.Make>` build system, if it cannot find a more
    #: specific one.
    #:
    #: :type: :class:`str`
    #: :default: ``''``
    sourcepath = fields.TypedField('sourcepath', str)

    #: The directory containing the test's resources.
    #:
    #: This directory may be specified with an absolute path or with a path
    #: relative to the location of the test. Its contents will always be copied
    #: to the stage directory of the test.
    #:
    #: This attribute may also accept a URL, in which case ReFrame will treat
    #: it as a Git repository and will try to clone its contents in the stage
    #: directory of the test.
    #:
    #: If set to :class:`None`, the test has no resources an no action is
    #: taken.
    #:
    #: :type: :class:`str` or :class:`None`
    #: :default: ``'src'`` if such a directory exists at the test level,
    #:    otherwise ``None``
    #:
    #: .. note::
    #:     .. versionchanged:: 2.9
    #:        Allow :class:`None` values to be set also in regression tests
    #:        with a compilation phase
    #:
    #:     .. versionchanged:: 2.10
    #:        Support for Git repositories was added.
    #:
    #:     .. versionchanged:: 3.0
    #:        Default value is now conditionally set to either ``'src'`` or
    #:        :class:`None`.
    sourcesdir = fields.TypedField('sourcesdir', str, type(None))

    #: .. versionadded:: 2.14
    #:
    #: The build system to be used for this test.
    #: If not specified, the framework will try to figure it out automatically
    #: based on the value of :attr:`sourcepath`.
    #:
    #: This field may be set using either a string referring to a concrete
    #: build system class name
    #: (see `build systems <#build-systems>`__) or an instance of
    #: :class:`reframe.core.buildsystems.BuildSystem`. The former is the
    #: recommended way.
    #:
    #:
    #: :type: :class:`str` or :class:`reframe.core.buildsystems.BuildSystem`.
    #: :default: :class:`None`.
    build_system = BuildSystemField('build_system', type(None))

    #: .. versionadded:: 3.0
    #:
    #: List of shell commands to be executed before compiling.
    #:
    #: These commands are emitted in the build script before the actual build
    #: commands generated by the selected `build system
    #: <#reframe.core.pipeline.RegressionTest.build_system>`__.
    #:
    #: :type: :class:`List[str]`
    #: :default: ``[]``
    prebuild_cmds = fields.TypedField('prebuild_cmds', typ.List[str])

    #: .. deprecated:: 3.0
    #:
    #: Use :attr:`prebuild_cmds` instead.
    prebuild_cmd = fields.DeprecatedField(
        fields.TypedField('prebuild_cmds', typ.List[str]),
        "'prebuild_cmd' is deprecated; please use 'prebuild_cmds' instead"
    )

    #: .. versionadded:: 3.0
    #:
    #: List of shell commands to be executed after a successful compilation.
    #:
    #: These commands are emitted in the script after the actual build
    #: commands generated by the selected `build system
    #: <#reframe.core.pipeline.RegressionTest.build_system>`__.
    #:
    #: :type: :class:`List[str]`
    #: :default: ``[]``
    postbuild_cmds = fields.TypedField('postbuild_cmds', typ.List[str])

    #: .. deprecated:: 3.0
    #:
    #: Use :attr:`postbuild_cmds` instead.
    postbuild_cmd = fields.DeprecatedField(
        fields.TypedField('postbuild_cmds', typ.List[str]),
        "'postbuild_cmd' is deprecated; please use 'postbuild_cmds' instead"
    )

    #: The name of the executable to be launched during the run phase.
    #:
    #: :type: :class:`str`
    #: :default: ``os.path.join('.', self.name)``
    executable = fields.TypedField('executable', str)

    #: List of options to be passed to the :attr:`executable`.
    #:
    #: :type: :class:`List[str]`
    #: :default: ``[]``
    executable_opts = fields.TypedField('executable_opts', typ.List[str])

    #: .. versionadded:: 2.20
    #:
    #: The container platform to be used for launching this test.
    #:
    #: If this field is set, the test will run inside a container using the
    #: specified container runtime. Container-specific options must be defined
    #: additionally after this field is set:
    #:
    #: .. code:: python
    #:
    #:    self.container_platform = 'Singularity'
    #:    self.container_platform.image = 'docker://ubuntu:18.04'
    #:    self.container_platform.commands = ['cat /etc/os-release']
    #:
    #: If this field is set, :attr:`executable` and :attr:`executable_opts`
    #: attributes are ignored. The container platform's :attr:`commands
    #: <reframe.core.containers.ContainerPlatform.commands>` will be used
    #: instead.
    #:
    #: :type: :class:`str` or
    #:     :class:`reframe.core.containers.ContainerPlatform`.
    #: :default: :class:`None`.
    container_platform = ContainerPlatformField('container_platform',
                                                type(None))

<<<<<<< HEAD
    #: .. versionadded:: 3.0
=======
    #: .. versionadded:: 2.10
>>>>>>> 0abcda08
    #:
    #: List of shell commands to execute before launching this job.
    #:
    #: These commands do not execute in the context of ReFrame.
    #: Instead, they are emitted in the generated job script just before the
    #: actual job launch command.
    #:
    #: :type: :class:`List[str]`
    #: :default: ``[]``
<<<<<<< HEAD
    prerun_cmds = fields.TypedField('prerun_cmds', typ.List[str])

    #: .. deprecated:: 3.0
    #:
    #: Use :attr:`prerun_cmds` instead.
    pre_run = fields.DeprecatedField(
        fields.TypedField('prerun_cmds', typ.List[str]),
        "'pre_run' is deprecated; please use 'prerun_cmds' instead"
    )

    #: .. versionadded:: 3.0
=======
    pre_run = fields.TypedField('pre_run', typ.List[str])

    #: .. versionadded:: 2.10
>>>>>>> 0abcda08
    #:
    #: List of shell commands to execute after launching this job.
    #:
    #: See :attr:`prerun_cmds` for a more detailed description of the
    #: semantics.
    #:
    #: :type: :class:`List[str]`
    #: :default: ``[]``
<<<<<<< HEAD
    postrun_cmds = fields.TypedField('postrun_cmds', typ.List[str])

    #: .. deprecated:: 3.0
    #:
    #: Use :attr:`postrun_cmds` instead.
    post_run = fields.DeprecatedField(
        fields.TypedField('postrun_cmds', typ.List[str]),
        "'post_run' is deprecated; please use 'postrun_cmds' instead"
    )
=======
    post_run = fields.TypedField('post_run', typ.List[str])
>>>>>>> 0abcda08

    #: List of files to be kept after the test finishes.
    #:
    #: By default, the framework saves the standard output, the standard error
    #: and the generated shell script that was used to run this test.
    #:
    #: These files will be copied over to the framework’s output directory
    #: during the :func:`cleanup` phase.
    #:
    #: Directories are also accepted in this field.
    #:
    #: Relative path names are resolved against the stage directory.
    #:
    #: :type: :class:`List[str]`
    #: :default: ``[]``
    keep_files = fields.TypedField('keep_files', typ.List[str])

    #: List of files or directories (relative to the :attr:`sourcesdir`) that
    #: will be symlinked in the stage directory and not copied.
    #:
    #: You can use this variable to avoid copying very large files to the stage
    #: directory.
    #:
    #: :type: :class:`List[str]`
    #: :default: ``[]``
    readonly_files = fields.TypedField('readonly_files', typ.List[str])

    #: Set of tags associated with this test.
    #:
    #: This test can be selected from the frontend using any of these tags.
    #:
    #: :type: :class:`Set[str]`
    #: :default: an empty set
    tags = fields.TypedField('tags', typ.Set[str])

    #: List of people responsible for this test.
    #:
    #: When the test fails, this contact list will be printed out.
    #:
    #: :type: :class:`List[str]`
    #: :default: ``[]``
    maintainers = fields.TypedField('maintainers', typ.List[str])

    #: Mark this test as a strict performance test.
    #:
    #: If a test is marked as non-strict, the performance checking phase will
    #: always succeed, unless the ``--strict`` command-line option is passed
    #: when invoking ReFrame.
    #:
    #: :type: boolean
    #: :default: :class:`True`
    strict_check = fields.TypedField('strict_check', bool)

    #: Number of tasks required by this test.
    #:
    #: If the number of tasks is set to a number ``<=0``, ReFrame will try to
    #: flexibly allocate the number of tasks, based on the command line option
    #: |--flex-alloc-nodes|_. A negative number is used to indicate the minimum
    #: number of tasks required for the test. In this case the minimum number
    #: of tasks is the absolute value of the number, while Setting
    #: :attr:`num_tasks` to ``0`` is equivalent to setting it to
    #: :attr:`-num_tasks_per_node
    #: <reframe.core.pipeline.RegressionTest.num_tasks_per_node>`.
    #:
    #: :type: integral
    #: :default: ``1``
    #:
    #: .. note::
    #:     .. versionchanged:: 2.15
    #:        Added support for flexible allocation of the number of tasks
    #:        if the number of tasks is set to ``0``.
    #:     .. versionchanged:: 2.16
    #:        Negative :attr:`num_tasks` is allowed for specifying the minimum
    #:        number of required tasks by the test.
    #:
    #: .. |--flex-alloc-nodes| replace:: :attr:`--flex-alloc-nodes`
    #: .. _--flex-alloc-nodes: manpage.html#cmdoption-flex-alloc-nodes
    num_tasks = fields.TypedField('num_tasks', int)

    #: Number of tasks per node required by this test.
    #:
    #: Ignored if :class:`None`.
    #:
    #: :type: integral or :class:`None`
    #: :default: :class:`None`
    num_tasks_per_node = fields.TypedField('num_tasks_per_node',
                                           int, type(None))

    #: Number of GPUs per node required by this test.
    #:
    #: :type: integral
    #: :default: ``0``
    num_gpus_per_node = fields.TypedField('num_gpus_per_node', int)

    #: Number of CPUs per task required by this test.
    #:
    #: Ignored if :class:`None`.
    #:
    #: :type: integral or :class:`None`
    #: :default: :class:`None`
    num_cpus_per_task = fields.TypedField('num_cpus_per_task', int, type(None))

    #: Number of tasks per core required by this test.
    #:
    #: Ignored if :class:`None`.
    #:
    #: :type: integral or :class:`None`
    #: :default: :class:`None`
    num_tasks_per_core = fields.TypedField('num_tasks_per_core',
                                           int, type(None))

    #: Number of tasks per socket required by this test.
    #:
    #: Ignored if :class:`None`.
    #:
    #: :type: integral or :class:`None`
    #: :default: :class:`None`
    num_tasks_per_socket = fields.TypedField('num_tasks_per_socket',
                                             int, type(None))

    #: Specify whether this tests needs simultaneous multithreading enabled.
    #:
    #: Ignored if :class:`None`.
    #:
    #: :type: boolean or :class:`None`
    #: :default: :class:`None`
    use_multithreading = fields.TypedField('use_multithreading',
                                           bool, type(None))

    #: .. versionadded:: 3.0
    #:
    #: The maximum time a job can be pending before starting running.
    #:
    #: Time duration is specified as of the :attr:`time_limit` attribute.
    #:
    #: :type: :class:`str` or :class:`datetime.timedelta`
    #: :default: :class:`None`
    max_pending_time = fields.TimerField('max_pending_time', type(None))

    #: Specify whether this test needs exclusive access to nodes.
    #:
    #: :type: boolean
    #: :default: :class:`False`
    exclusive_access = fields.TypedField('exclusive_access', bool)

    #: Always execute this test locally.
    #:
    #: :type: boolean
    #: :default: :class:`False`
    local = fields.TypedField('local', bool)

    #: The set of reference values for this test.
    #:
    #: The reference values are specified as a scoped dictionary keyed on the
    #: performance variables defined in :attr:`perf_patterns` and scoped under
    #: the system/partition combinations.
    #: The reference itself is a four-tuple that contains the reference value,
    #: the lower and upper thresholds and the measurement unit.
    #:
    #: An example follows:
    #:
    #: .. code:: python
    #:
    #:    self.reference = {
    #:        'sys0:part0': {
    #:            'perfvar0': (50, -0.1, 0.1, 'Gflop/s'),
    #:            'perfvar1': (20, -0.1, 0.1, 'GB/s')
    #:        },
    #:        'sys0:part1': {
    #:            'perfvar0': (100, -0.1, 0.1, 'Gflop/s'),
    #:            'perfvar1': (40, -0.1, 0.1, 'GB/s')
    #:        }
    #:    }
    #:
    #: :type: A scoped dictionary with system names as scopes or :class:`None`
    #: :default: ``{}``
    #:
    #: .. note::
    #:     .. versionchanged:: 3.0
    #:        The measurement unit is required. The user should explicitly
    #:        specify :class:`None` if no unit is available.
    reference = fields.ScopedDictField(
        'reference', typ.Tuple[object, object, object, object])
    # FIXME: There is not way currently to express tuples of `float`s or
    # `None`s, so we just use the very generic `object`

    #:
    #: Refer to the :doc:`ReFrame Tutorials </tutorials>` for concrete usage
    #: examples.
    #:
    #: If set to :class:`None`, a sanity error will be raised during sanity
    #: checking.
    #:
    #: :type: A deferrable expression (i.e., the result of a :doc:`sanity
    #:     function </sanity_functions_reference>`) or :class:`None`
    #: :default: :class:`None`
    #:
    #: .. note::
    #:    .. versionchanged:: 2.9
    #:       The default behaviour has changed and it is now considered a
    #:       sanity failure if this attribute is set to :class:`None`.
    #:
    #:       If a test doesn't care about its output, this must be stated
    #:       explicitly as follows:
    #:
    #:       ::
    #:
    #:           self.sanity_patterns = sn.assert_found(r'.*', self.stdout)
    sanity_patterns = fields.TypedField('sanity_patterns',
                                        _DeferredExpression, type(None))

    #: Patterns for verifying the performance of this test.
    #:
    #: Refer to the :doc:`ReFrame Tutorials </tutorials>` for concrete usage
    #: examples.
    #:
    #: If set to :class:`None`, no performance checking will be performed.
    #:
    #: :type: A dictionary with keys of type :class:`str` and deferrable
    #:     expressions (i.e., the result of a :doc:`sanity function
    #:     </sanity_functions_reference>`) as values.
    #:     :class:`None` is also allowed.
    #: :default: :class:`None`
    perf_patterns = fields.TypedField(
        'perf_patterns', typ.Dict[str, _DeferredExpression], type(None))

    #: List of modules to be loaded before running this test.
    #:
    #: These modules will be loaded during the :func:`setup` phase.
    #:
    #: :type: :class:`List[str]`
    #: :default: ``[]``
    modules = fields.TypedField('modules', typ.List[str])

    #: Environment variables to be set before running this test.
    #:
    #: These variables will be set during the :func:`setup` phase.
    #:
    #: :type: :class:`Dict[str, str]`
    #: :default: ``{}``
    variables = fields.TypedField('variables', typ.Dict[str, str])

    #: Time limit for this test.
    #:
    #: Time limit is specified as a string in the form
    #: ``<days>d<hours>h<minutes>m<seconds>s``.
    #: If set to :class:`None`, no time limit will be set.
    #: The default time limit of the system partition's scheduler will be used.
    #:
    #: The value is internaly kept as a :class:`datetime.timedelta` object.
    #: For example '2h30m' is represented as
    #: ``datetime.timedelta(hours=2, minutes=30)``
    #:
    #: :type: :class:`str` or :class:`datetime.timedelta`
    #: :default: ``'10m'``
    #:
    #: .. note::
    #:    .. versionchanged:: 2.15
    #:       This attribute may be set to :class:`None`.
    #:
    #: .. warning::
    #:    .. versionchanged:: 3.0
    #:       The old syntax using a ``(h, m, s)`` tuple is deprecated.
    time_limit = fields.TimerField('time_limit', type(None))

    #: .. versionadded:: 2.8
    #:
    #: Extra resources for this test.
    #:
    #: This field is for specifying custom resources needed by this test. These
    #: resources are defined in the `configuration
    #: <config_reference.html#.systems[].partitions[].resources>`__ of a system
    #: partition. For example, assume that two additional resources, named
    #: ``gpu`` and ``datawarp``, are defined in the configuration file as
    #: follows:
    #:
    #: ::
    #:
    #:     'resources': {
    #:         'gpu': [
    #:             '--gres=gpu:{num_gpus_per_node}'
    #:         ],
    #:         'datawarp': [
    #:             '#DW jobdw capacity={capacity}',
    #:             '#DW stage_in source={stagein_src}'
    #:         ]
    #:     }
    #:
    #: A regression test then may instantiate the above resources by setting
    #: the :attr:`extra_resources` attribute as follows:
    #:
    #: ::
    #:
    #:     self.extra_resources = {
    #:         'gpu': {'num_gpus_per_node': 2}
    #:         'datawarp': {
    #:             'capacity': '100GB',
    #:             'stagein_src': '/foo'
    #:         }
    #:     }
    #:
    #: The generated batch script (for Slurm) will then contain the following
    #: lines:
    #:
    #: ::
    #:
    #:     #SBATCH --gres=gpu:2
    #:     #DW jobdw capacity=100GB
    #:     #DW stage_in source=/foo
    #:
    #: Notice that if the resource specified in the configuration uses an
    #: alternative directive prefix (in this case ``#DW``), this will replace
    #: the standard prefix of the backend scheduler (in this case ``#SBATCH``)
    #:
    #: If the resource name specified in this variable does not match a
    #: resource name in the partition configuration, it will be simply ignored.
    #: The :attr:`num_gpus_per_node` attribute translates internally to the
    #: ``_rfm_gpu`` resource, so that setting
    #: ``self.num_gpus_per_node = 2`` is equivalent to the following:
    #:
    #: ::
    #:
    #:     self.extra_resources = {'_rfm_gpu': {'num_gpus_per_node': 2}}
    #:
    #: :type: :class:`Dict[str, Dict[str, object]]`
    #: :default: ``{}``
    #:
    #: .. note::
    #:    .. versionchanged:: 2.9
    #:       A new more powerful syntax was introduced
    #:       that allows also custom job script directive prefixes.
    extra_resources = fields.TypedField('extra_resources',
                                        typ.Dict[str, typ.Dict[str, object]])

    def __new__(cls, *args, **kwargs):
        obj = super().__new__(cls)

        # Create a test name from the class name and the constructor's
        # arguments
        name = cls.__qualname__
        if args or kwargs:
            arg_names = map(lambda x: util.toalphanum(str(x)),
                            itertools.chain(args, kwargs.values()))
            name += '_' + '_'.join(arg_names)

        # Determine the prefix
        try:
            prefix = cls._rfm_custom_prefix
        except AttributeError:
            if os_ext.is_interactive():
                prefix = os.getcwd()
            else:
                prefix = os.path.abspath(os.path.dirname(inspect.getfile(cls)))

        obj._rfm_init(name, prefix)
        return obj

    def __init__(self):
        pass

    @classmethod
    def __init_subclass__(cls, *, special=False, **kwargs):
        super().__init_subclass__(**kwargs)
        cls._rfm_special_test = special

    def _rfm_init(self, name=None, prefix=None):
        if name is not None:
            self.name = name

        self.descr = self.name
        self.valid_prog_environs = []
        self.valid_systems = []
        self.sourcepath = ''
        self.prebuild_cmds = []
        self.postbuild_cmds = []
        self.executable = os.path.join('.', self.name)
        self.executable_opts = []
        self.prerun_cmds = []
        self.postrun_cmds = []
        self.keep_files = []
        self.readonly_files = []
        self.tags = set()
        self.maintainers = []
        self._perfvalues = {}
        self.container_platform = None

        # Strict performance check, if applicable
        self.strict_check = True

        # Default is a single node check
        self.num_tasks = 1
        self.num_tasks_per_node = None
        self.num_gpus_per_node = 0
        self.num_cpus_per_task = None
        self.num_tasks_per_core = None
        self.num_tasks_per_socket = None
        self.use_multithreading = None
        self.exclusive_access = False
        self.max_pending_time = None

        # True only if check is to be run locally
        self.local = False

        # Static directories of the regression check
        self._prefix = os.path.abspath(prefix)
        if os.path.isdir(os.path.join(self._prefix, 'src')):
            self.sourcesdir = 'src'
        else:
            self.sourcesdir = None

        # Output patterns
        self.sanity_patterns = None

        # Performance patterns: None -> no performance checking
        self.perf_patterns = None
        self.reference = {}

        # Environment setup
        self.modules = []
        self.variables = {}

        # Time limit for the check
        self.time_limit = '10m'

        # Runtime information of the test
        self._current_partition = None
        self._current_environ = None

        # Associated job
        self._job = None
        self.extra_resources = {}

        # Dynamic paths of the regression check; will be set in setup()
        self._stagedir = None
        self._outputdir = None
        self._stdout = None
        self._stderr = None

        # Compilation process output
        self._build_job = None
        self._compile_proc = None
        self.build_system = None

        # Performance logging
        self._perf_logger = logging.null_logger

        # List of dependencies specified by the user
        self._userdeps = []

        # Weak reference to the test case associated with this check
        self._case = None

        if rt.runtime().get_option('general/0/non_default_craype'):
            self._cdt_environ = env.Environment(
                name='__rfm_cdt_environ',
                variables={
                    'LD_LIBRARY_PATH': '$CRAY_LD_LIBRARY_PATH:$LD_LIBRARY_PATH'
                }
            )
        else:
            # Just an empty environment
            self._cdt_environ = env.Environment('__rfm_cdt_environ')

    # Export read-only views to interesting fields
    @property
    def current_environ(self):
        '''The programming environment that the regression test is currently
        executing with.

        This is set by the framework during the :func:`setup` phase.

        :type: :class:`reframe.core.environments.ProgEnvironment`.
        '''
        return self._current_environ

    @property
    def current_partition(self):
        '''The system partition the regression test is currently executing on.

        This is set by the framework during the :func:`setup` phase.

        :type: :class:`reframe.core.systems.SystemPartition`.
        '''
        return self._current_partition

    @property
    def current_system(self):
        '''The system the regression test is currently executing on.

        This is set by the framework during the initialization phase.

        :type: :class:`reframe.core.systems.System`.
        '''
        return rt.runtime().system

    @property
    def perfvalues(self):
        return util.MappingView(self._perfvalues)

    @property
    def job(self):
        '''The job descriptor associated with this test.

        This is set by the framework during the :func:`setup` phase.

        :type: :class:`reframe.core.schedulers.Job`.
        '''
        return self._job

    @property
    def logger(self):
        '''A logger associated with this test.

        You can use this logger to log information for your test.
        '''
        return logging.getlogger()

    @property
    def prefix(self):
        '''The prefix directory of the test.

        :type: :class:`str`.
        '''
        return self._prefix

    @property
    def stagedir(self):
        '''The stage directory of the test.

        This is set during the :func:`setup` phase.

        :type: :class:`str`.
        '''
        return self._stagedir

    @property
    def outputdir(self):
        '''The output directory of the test.

        This is set during the :func:`setup` phase.

        .. versionadded:: 2.13

        :type: :class:`str`.
        '''
        return self._outputdir

    @property
    @sn.sanity_function
    def stdout(self):
        '''The name of the file containing the standard output of the test.

        This is set during the :func:`setup` phase.

        This attribute is evaluated lazily, so it can by used inside sanity
        expressions.

        :type: :class:`str`.
        '''
        return self._job.stdout

    @property
    @sn.sanity_function
    def stderr(self):
        '''The name of the file containing the standard error of the test.

        This is set during the :func:`setup` phase.

        This attribute is evaluated lazily, so it can by used inside sanity
        expressions.

        :type: :class:`str`.
        '''
        return self._job.stderr

    @property
    @sn.sanity_function
    def build_stdout(self):
        return self._build_job.stdout

    @property
    @sn.sanity_function
    def build_stderr(self):
        return self._build_job.stderr

    def info(self):
        '''Provide live information for this test.

        This method is used by the front-end to print the status message
        during the test's execution. This function is also called to provide
        the message for the `check_info
        <config_reference.html#.logging[].handlers[].format>`__ logging
        attribute.
        By default, it returns a message reporting the test name, the current
        partition and the current programming environment that the test is
        currently executing on.

        .. versionadded:: 2.10

        :returns: a string with an informational message about this test

        .. note ::
           When overriding this method, you should pay extra attention on how
           you use the :class:`RegressionTest`'s attributes, because this
           method may be called at any point of the test's lifetime.
        '''
        ret = self.name
        if self.current_partition:
            ret += ' on %s' % self.current_partition.fullname

        if self.current_environ:
            ret += ' using %s' % self.current_environ.name

        return ret

    def supports_system(self, name):
        if name.find(':') != -1:
            system, partition = name.split(':')
        else:
            system, partition = self.current_system.name, name

        valid_matches = ['*', '*:*', system, f'{system}:*',
                         f'*:{partition}', f'{system}:{partition}']

        return any(n in self.valid_systems for n in valid_matches)

    def supports_environ(self, env_name):
        if '*' in self.valid_prog_environs:
            return True

        return env_name in self.valid_prog_environs

    def is_local(self):
        '''Check if the test will execute locally.

        A test executes locally if the :attr:`local` attribute is set or if the
        current partition's scheduler does not support job submission.
        '''
        if self._current_partition is None:
            return self.local

        return self.local or self._current_partition.scheduler.is_local

    def _setup_paths(self):
        '''Setup the check's dynamic paths.'''
        self.logger.debug('setting up paths')
        try:
            runtime = rt.runtime()
            self._stagedir = runtime.make_stagedir(
                self.current_system.name, self._current_partition.name,
                self._current_environ.name, self.name
            )
            self._outputdir = runtime.make_outputdir(
                self.current_system.name, self._current_partition.name,
                self._current_environ.name, self.name
            )
        except OSError as e:
            raise PipelineError('failed to set up paths') from e

    def _setup_job(self, **job_opts):
        '''Setup the job related to this check.'''

        self.logger.debug('setting up the job descriptor')

        msg = 'job scheduler backend: {0}'
        self.logger.debug(
            msg.format('local' if self.is_local else
                       self._current_partition.scheduler.registered_name))

        if self.local:
            scheduler_type = getscheduler('local')
            launcher_type = getlauncher('local')
        else:
            scheduler_type = self._current_partition.scheduler
            launcher_type = self._current_partition.launcher

        self._job = Job.create(scheduler_type(),
                               launcher_type(),
                               name='rfm_%s_job' % self.name,
                               workdir=self._stagedir,
                               max_pending_time=self.max_pending_time,
                               sched_access=self._current_partition.access,
                               sched_exclusive_access=self.exclusive_access,
                               **job_opts)

    def _setup_perf_logging(self):
        self.logger.debug('setting up performance logging')
        self._perf_logger = logging.getperflogger(self)

    @_run_hooks()
    @final
    def setup(self, partition, environ, **job_opts):
        '''The setup phase of the regression test pipeline.

        :arg partition: The system partition to set up this test for.
        :arg environ: The environment to set up this test for.
        :arg job_opts: Options to be passed through to the backend scheduler.
            When overriding this method users should always pass through
            ``job_opts`` to the base class method.
        :raises reframe.core.exceptions.ReframeError: In case of errors.

        .. warning::

           .. versionchanged:: 3.0
              You may not override this method directly unless you are in
              special test. See `here
              <migration_2_to_3.html#force-override-a-pipeline-method>`__ for
              more details.

        '''
        self._current_partition = partition
        self._current_environ = environ
        self._setup_paths()
        self._setup_job(**job_opts)
        if self.perf_patterns is not None:
            self._setup_perf_logging()

    def _copy_to_stagedir(self, path):
        self.logger.debug('copying %s to stage directory (%s)' %
                          (path, self._stagedir))
        self.logger.debug('symlinking files: %s' % self.readonly_files)
        try:
            os_ext.copytree_virtual(path, self._stagedir, self.readonly_files)
        except (OSError, ValueError, TypeError) as e:
            raise PipelineError('virtual copying of files failed') from e

    def _clone_to_stagedir(self, url):
        self.logger.debug('cloning URL %s to stage directory (%s)' %
                          (url, self._stagedir))
        os_ext.git_clone(self.sourcesdir, self._stagedir)

    @_run_hooks('pre_compile')
    @final
    def compile(self):
        '''The compilation phase of the regression test pipeline.

        :raises reframe.core.exceptions.ReframeError: In case of errors.

        .. warning::

           .. versionchanged:: 3.0
              You may not override this method directly unless you are in
              special test. See `here
              <migration_2_to_3.html#force-override-a-pipeline-method>`__ for
              more details.

        '''
        if not self._current_environ:
            raise PipelineError('no programming environment set')

        # Copy the check's resources to the stage directory
        if self.sourcesdir:
            try:
                commonpath = os.path.commonpath([self.sourcesdir,
                                                 self.sourcepath])
            except ValueError:
                commonpath = None

            if commonpath:
                self.logger.warn(
                    "sourcepath `%s' seems to be a subdirectory of "
                    "sourcesdir `%s', but it will be interpreted "
                    "as relative to it." % (self.sourcepath, self.sourcesdir))

            if os_ext.is_url(self.sourcesdir):
                self._clone_to_stagedir(self.sourcesdir)
            else:
                self._copy_to_stagedir(os.path.join(self._prefix,
                                                    self.sourcesdir))

        # Verify the sourcepath and determine the sourcepath in the stagedir
        if (os.path.isabs(self.sourcepath) or
            os.path.normpath(self.sourcepath).startswith('..')):
            raise PipelineError(
                'self.sourcepath is an absolute path or does not point to a '
                'subfolder or a file contained in self.sourcesdir: ' +
                self.sourcepath
            )

        staged_sourcepath = os.path.join(self._stagedir, self.sourcepath)
        self.logger.debug('Staged sourcepath: %s' % staged_sourcepath)
        if os.path.isdir(staged_sourcepath):
            if not self.build_system:
                # Try to guess the build system
                cmakelists = os.path.join(staged_sourcepath, 'CMakeLists.txt')
                configure_ac = os.path.join(staged_sourcepath, 'configure.ac')
                configure_in = os.path.join(staged_sourcepath, 'configure.in')
                if os.path.exists(cmakelists):
                    self.build_system = 'CMake'
                    self.build_system.builddir = 'rfm_build'
                elif (os.path.exists(configure_ac) or
                      os.path.exists(configure_in)):
                    self.build_system = 'Autotools'
                    self.build_system.builddir = 'rfm_build'
                else:
                    self.build_system = 'Make'

            self.build_system.srcdir = self.sourcepath
        else:
            if not self.build_system:
                self.build_system = 'SingleSource'

            self.build_system.srcfile = self.sourcepath
            self.build_system.executable = self.executable

        # Prepare build job
        build_commands = [
            *self.prebuild_cmds,
            *self.build_system.emit_build_commands(self._current_environ),
            *self.postbuild_cmds
        ]
        user_environ = env.Environment(type(self).__name__,
                                       self.modules, self.variables.items())
        environs = [self._current_partition.local_env, self._current_environ,
                    user_environ, self._cdt_environ]

        self._build_job = Job.create(getscheduler('local')(),
                                     launcher=getlauncher('local')(),
                                     name='rfm_%s_build' % self.name,
                                     workdir=self._stagedir)
        with os_ext.change_dir(self._stagedir):
            try:
                self._build_job.prepare(
                    build_commands, environs,
                    login=rt.runtime().get_option('general/0/use_login_shell'),
                    trap_errors=True
                )
            except OSError as e:
                raise PipelineError('failed to prepare build job') from e

            self._build_job.submit()

    @_run_hooks('post_compile')
    @final
    def compile_wait(self):
        '''Wait for compilation phase to finish.

        .. versionadded:: 2.13

        .. warning::

           .. versionchanged:: 3.0
              You may not override this method directly unless you are in
              special test. See `here
              <migration_2_to_3.html#force-override-a-pipeline-method>`__ for
              more details.

        '''
        self._build_job.wait()
        self.logger.debug('compilation finished')

        # FIXME: this check is not reliable for certain scheduler backends
        if self._build_job.exitcode != 0:
            raise BuildError(self._build_job.stdout, self._build_job.stderr)

    @_run_hooks('pre_run')
    @final
    def run(self):
        '''The run phase of the regression test pipeline.

        This call is non-blocking.
        It simply submits the job associated with this test and returns.

        .. warning::

           .. versionchanged:: 3.0
              You may not override this method directly unless you are in
              special test. See `here
              <migration_2_to_3.html#force-override-a-pipeline-method>`__ for
              more details.
        '''
        if not self.current_system or not self._current_partition:
            raise PipelineError('no system or system partition is set')

        if self.container_platform:
            try:
                cp_name = type(self.container_platform).__name__
                cp_env = self._current_partition.container_environs[cp_name]
            except KeyError as e:
                raise PipelineError(
                    'container platform not configured '
                    'on the current partition: %s' % e) from None

            self.container_platform.validate()
            self.container_platform.mount_points += [
                (self._stagedir, self.container_platform.workdir)
            ]

            # We replace executable and executable_opts in case of containers
            self.executable = self.container_platform.launch_command()
            self.executable_opts = []
            prepare_container = self.container_platform.emit_prepare_commands()
            if prepare_container:
                self.prerun_cmds += prepare_container

        self.job.num_tasks = self.num_tasks
        self.job.num_tasks_per_node = self.num_tasks_per_node
        self.job.num_tasks_per_core = self.num_tasks_per_core
        self.job.num_cpus_per_task = self.num_cpus_per_task
        self.job.use_smt = self.use_multithreading
        self.job.time_limit = self.time_limit

        exec_cmd = [self.job.launcher.run_command(self.job),
                    self.executable, *self.executable_opts]
        commands = [*self.prerun_cmds, ' '.join(exec_cmd), *self.postrun_cmds]
        user_environ = env.Environment(type(self).__name__,
                                       self.modules, self.variables.items())
        environs = [
            self._current_partition.local_env,
            self._current_environ,
            user_environ,
            self._cdt_environ
        ]
        if self.container_platform and cp_env:
            environs = [
                self._current_partition.local_env,
                self._current_environ,
                cp_env,
                user_environ,
                self._cdt_environ
            ]

        # num_gpus_per_node is a managed resource
        if self.num_gpus_per_node > 0:
            self.extra_resources.setdefault(
                '_rfm_gpu', {'num_gpus_per_node': self.num_gpus_per_node}
            )

        # Get job options from managed resources and prepend them to
        # job_opts. We want any user supplied options to be able to
        # override those set by the framework.
        resources_opts = []
        for r, v in self.extra_resources.items():
            resources_opts.extend(
                self._current_partition.get_resource(r, **v))

        self._job.options = resources_opts + self._job.options
        with os_ext.change_dir(self._stagedir):
            try:
                self._job.prepare(
                    commands, environs,
                    login=rt.runtime().get_option('general/0/use_login_shell'),
                )
            except OSError as e:
                raise PipelineError('failed to prepare job') from e

            self._job.submit()

        msg = ('spawned job (%s=%s)' %
               ('pid' if self.is_local() else 'jobid', self._job.jobid))
        self.logger.debug(msg)

        # Update num_tasks if test is flexible
        if self.job.sched_flex_alloc_nodes:
            self.num_tasks = self.job.num_tasks

    @final
    def poll(self):
        '''Poll the test's state.

        :returns: :class:`True` if the associated job has finished,
            :class:`False` otherwise.

            If no job descriptor is yet associated with this test,
            :class:`True` is returned.
        :raises reframe.core.exceptions.ReframeError: In case of errors.

        .. warning::

           .. versionchanged:: 3.0
              You may not override this method directly unless you are in
              special test. See `here
              <migration_2_to_3.html#force-override-a-pipeline-method>`__ for
              more details.

        '''
        if not self._job:
            return True

        return self._job.finished()

    @_run_hooks('post_run')
    @final
    def wait(self):
        '''Wait for this test to finish.

        :raises reframe.core.exceptions.ReframeError: In case of errors.

        .. warning::

           .. versionchanged:: 3.0
              You may not override this method directly unless you are in
              special test. See `here
              <migration_2_to_3.html#force-override-a-pipeline-method>`__ for
              more details.

        '''
        self._job.wait()
        self.logger.debug('spawned job finished')

    @_run_hooks()
    @final
    def sanity(self):
        self.check_sanity()

    @_run_hooks()
    @final
    def performance(self):
        try:
            self.check_performance()
        except PerformanceError:
            if self.strict_check:
                raise

    @final
    def check_sanity(self):
        '''The sanity checking phase of the regression test pipeline.

        :raises reframe.core.exceptions.SanityError: If the sanity check fails.

        .. warning::

           .. versionchanged:: 3.0
              You may not override this method directly unless you are in
              special test. See `here
              <migration_2_to_3.html#force-override-a-pipeline-method>`__ for
              more details.

        '''
        if self.sanity_patterns is None:
            raise SanityError('sanity_patterns not set')

        with os_ext.change_dir(self._stagedir):
            success = sn.evaluate(self.sanity_patterns)
            if not success:
                raise SanityError()

    @final
    def check_performance(self):
        '''The performance checking phase of the regression test pipeline.

        :raises reframe.core.exceptions.SanityError: If the performance check
            fails.

        .. warning::

           .. versionchanged:: 3.0
              You may not override this method directly unless you are in
              special test. See `here
              <migration_2_to_3.html#force-override-a-pipeline-method>`__ for
              more details.

        '''
        if self.perf_patterns is None:
            return

        with os_ext.change_dir(self._stagedir):
            # Check if default reference perf values are provided and
            # store all the variables tested in the performance check
            has_default = False
            variables = set()
            for key, ref in self.reference.items():
                keyparts = key.split(self.reference.scope_separator)
                system = keyparts[0]
                varname = keyparts[-1]
                unit = ref[3]
                variables.add((varname, unit))
                if system == '*':
                    has_default = True
                    break

            if not has_default:
                if not variables:
                    # If empty, it means that self.reference was empty, so try
                    # to infer their name from perf_patterns
                    variables = {(name, None)
                                 for name in self.perf_patterns.keys()}

                for var in variables:
                    name, unit = var
                    ref_tuple = (0, None, None)
                    if unit:
                        ref_tuple += (unit,)

                    self.reference.update({'*': {name: ref_tuple}})

            # We first evaluate and log all performance values and then we
            # check them against the reference. This way we always log them
            # even if the don't meet the reference.
            for tag, expr in self.perf_patterns.items():
                value = sn.evaluate(expr)
                key = '%s:%s' % (self._current_partition.fullname, tag)
                if key not in self.reference:
                    raise SanityError(
                        "tag `%s' not resolved in references for `%s'" %
                        (tag, self._current_partition.fullname))

                self._perfvalues[key] = (value, *self.reference[key])
                self._perf_logger.log_performance(logging.INFO, tag, value,
                                                  *self.reference[key])

            for key, values in self._perfvalues.items():
                val, ref, low_thres, high_thres, *_ = values

                # Verify that val is a number
                if not isinstance(val, numbers.Number):
                    raise SanityError(
                        "the value extracted for performance variable '%s' "
                        "is not a number: %s" % (key, val)
                    )

                tag = key.split(':')[-1]
                try:
                    sn.evaluate(
                        sn.assert_reference(
                            val, ref, low_thres, high_thres,
                            msg=('failed to meet reference: %s={0}, '
                                 'expected {1} (l={2}, u={3})' % tag))
                    )
                except SanityError as e:
                    raise PerformanceError(e)

    def _copy_job_files(self, job, dst):
        if job is None:
            return

        stdout = os.path.join(self._stagedir, job.stdout)
        stderr = os.path.join(self._stagedir, job.stderr)
        script = os.path.join(self._stagedir, job.script_filename)
        shutil.copy(stdout, dst)
        shutil.copy(stderr, dst)
        shutil.copy(script, dst)

    def _copy_to_outputdir(self):
        '''Copy check's interesting files to the output directory.'''
        self.logger.debug('copying interesting files to output directory')
        self._copy_job_files(self._job, self.outputdir)
        self._copy_job_files(self._build_job, self.outputdir)

        # Copy files specified by the user
        for f in self.keep_files:
            f_orig = f
            if not os.path.isabs(f):
                f = os.path.join(self._stagedir, f)

            if os.path.isfile(f):
                shutil.copy(f, self.outputdir)
            elif os.path.isdir(f):
                shutil.copytree(f, os.path.join(self.outputdir, f_orig))

    @_run_hooks()
    @final
    def cleanup(self, remove_files=False):
        '''The cleanup phase of the regression test pipeline.

        :arg remove_files: If :class:`True`, the stage directory associated
            with this test will be removed.

        .. warning::

           .. versionchanged:: 3.0
              You may not override this method directly unless you are in
              special test. See `here
              <migration_2_to_3.html#force-override-a-pipeline-method>`__ for
              more details.

        '''
        aliased = os.path.samefile(self._stagedir, self._outputdir)
        if aliased:
            self.logger.debug('skipping copy to output dir '
                              'since they alias each other')
        else:
            self._copy_to_outputdir()

        if remove_files:
            self.logger.debug('removing stage directory')
            os_ext.rmtree(self._stagedir)

    # Dependency API

    def user_deps(self):
        return util.SequenceView(self._userdeps)

    def depends_on(self, target, how=DEPEND_BY_ENV, subdeps=None):
        '''Add a dependency to ``target`` in this test.

        :arg target: The name of the target test.
        :arg how: How the dependency should be mapped in the test cases space.
            This argument can accept any of the three constants
            :attr:`DEPEND_EXACT`, :attr:`DEPEND_BY_ENV` (default),
            :attr:`DEPEND_FULLY`.

        :arg subdeps: An adjacency list representation of how this test's test
            cases depend on those of the target test. This is only relevant if
            ``how == DEPEND_EXACT``. The value of this argument is a
            dictionary having as keys the names of this test's supported
            programming environments. The values are lists of the programming
            environments names of the target test that this test's test cases
            will depend on. In the following example, this test's ``E0``
            programming environment case will depend on both ``E0`` and ``E1``
            test cases of the target test ``T0``, but its ``E1`` case will
            depend only on the ``E1`` test case of ``T0``:

            .. code-block:: python

               self.depends_on('T0', how=rfm.DEPEND_EXACT,
                               subdeps={'E0': ['E0', 'E1'], 'E1': ['E1']})

        For more details on how test dependencies work in ReFrame, please
        refer to `How Test Dependencies Work In ReFrame <dependencies.html>`__.

        .. versionadded:: 2.21

        '''
        if not isinstance(target, str):
            raise TypeError("target argument must be of type: `str'")

        if not isinstance(how, int):
            raise TypeError("how argument must be of type: `int'")

        if (subdeps is not None and
            not isinstance(subdeps, typ.Dict[str, typ.List[str]])):
            raise TypeError("subdeps argument must be of type "
                            "`Dict[str, List[str]]' or `None'")

        self._userdeps.append((target, how, subdeps))

    def getdep(self, target, environ=None):
        '''Retrieve the test case of a target dependency.

        This is a low-level method. The :func:`@require_deps
        <reframe.core.decorators.require_deps>` decorators should be
        preferred.

        :arg target: The name of the target dependency to be retrieved.
        :arg environ: The name of the programming environment that will be
            used to retrieve the test case of the target test. If ``None``,
            :attr:`RegressionTest.current_environ` will be used.

        .. versionadded:: 2.21

        '''
        if self.current_environ is None:
            raise DependencyError(
                'cannot resolve dependencies before the setup phase'
            )

        if environ is None:
            environ = self.current_environ.name

        if self._case is None or self._case() is None:
            raise DependencyError('no test case is associated with this test')

        for d in self._case().deps:
            if d.check.name == target and d.environ.name == environ:
                return d.check

        raise DependencyError('could not resolve dependency to (%s, %s)' %
                              (target, environ))

    def __str__(self):
        return "%s(name='%s', prefix='%s')" % (type(self).__name__,
                                               self.name, self.prefix)


class RunOnlyRegressionTest(RegressionTest, special=True):
    '''Base class for run-only regression tests.

    This class is also directly available under the top-level :mod:`reframe`
    module.
    '''

    def compile(self):
        '''The compilation phase of the regression test pipeline.

        This is a no-op for this type of test.
        '''

    def compile_wait(self):
        '''Wait for compilation phase to finish.

        This is a no-op for this type of test.
        '''

    @_run_hooks('pre_run')
    def run(self):
        '''The run phase of the regression test pipeline.

        The resources of the test are copied to the stage directory and the
        rest of execution is delegated to the :func:`RegressionTest.run()`.
        '''
        if self.sourcesdir:
            if os_ext.is_url(self.sourcesdir):
                self._clone_to_stagedir(self.sourcesdir)
            else:
                self._copy_to_stagedir(os.path.join(self._prefix,
                                                    self.sourcesdir))

        super().run.__wrapped__(self)


class CompileOnlyRegressionTest(RegressionTest, special=True):
    '''Base class for compile-only regression tests.

    These tests are by default local and will skip the run phase of the
    regression test pipeline.

    The standard output and standard error of the test will be set to those of
    the compilation stage.

    This class is also directly available under the top-level :mod:`reframe`
    module.
    '''

    def _rfm_init(self, *args, **kwargs):
        super()._rfm_init(*args, **kwargs)
        self.local = True

    @_run_hooks()
    def setup(self, partition, environ, **job_opts):
        '''The setup stage of the regression test pipeline.

        Similar to the :func:`RegressionTest.setup`, except that no job
        descriptor is set up for this test.
        '''
        # No need to setup the job for compile-only checks
        self._current_partition = partition
        self._current_environ = environ
        self._setup_paths()

    @property
    @sn.sanity_function
    def stdout(self):
        return self._build_job.stdout

    @property
    @sn.sanity_function
    def stderr(self):
        return self._build_job.stderr

    def run(self):
        '''The run stage of the regression test pipeline.

        Implemented as no-op.
        '''

    def wait(self):
        '''Wait for this test to finish.

        Implemented as no-op
        '''<|MERGE_RESOLUTION|>--- conflicted
+++ resolved
@@ -309,11 +309,7 @@
     container_platform = ContainerPlatformField('container_platform',
                                                 type(None))
 
-<<<<<<< HEAD
     #: .. versionadded:: 3.0
-=======
-    #: .. versionadded:: 2.10
->>>>>>> 0abcda08
     #:
     #: List of shell commands to execute before launching this job.
     #:
@@ -323,7 +319,6 @@
     #:
     #: :type: :class:`List[str]`
     #: :default: ``[]``
-<<<<<<< HEAD
     prerun_cmds = fields.TypedField('prerun_cmds', typ.List[str])
 
     #: .. deprecated:: 3.0
@@ -335,11 +330,6 @@
     )
 
     #: .. versionadded:: 3.0
-=======
-    pre_run = fields.TypedField('pre_run', typ.List[str])
-
-    #: .. versionadded:: 2.10
->>>>>>> 0abcda08
     #:
     #: List of shell commands to execute after launching this job.
     #:
@@ -348,7 +338,6 @@
     #:
     #: :type: :class:`List[str]`
     #: :default: ``[]``
-<<<<<<< HEAD
     postrun_cmds = fields.TypedField('postrun_cmds', typ.List[str])
 
     #: .. deprecated:: 3.0
@@ -358,9 +347,6 @@
         fields.TypedField('postrun_cmds', typ.List[str]),
         "'post_run' is deprecated; please use 'postrun_cmds' instead"
     )
-=======
-    post_run = fields.TypedField('post_run', typ.List[str])
->>>>>>> 0abcda08
 
     #: List of files to be kept after the test finishes.
     #:
