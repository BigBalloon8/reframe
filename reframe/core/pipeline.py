--- conflicted
+++ resolved
@@ -702,12 +702,9 @@
         # Set the test parameters in the object
         cls._init_params(obj, _rfm_use_params)
 
-<<<<<<< HEAD
         # Insert the user variables
         cls._insert_vars(obj)
 
-=======
->>>>>>> 29b3c071
         # Create a test name from the class name and the constructor's
         # arguments
         name = cls.__qualname__
@@ -769,7 +766,6 @@
             for key in cls._rfm_param_space.params:
                 setattr(obj, key, None)
 
-<<<<<<< HEAD
     @classmethod
     def _insert_vars(cls, obj):
         '''Insert the vars in the regression test.'''
@@ -780,8 +776,6 @@
             if not var.is_undef():
                 setattr(obj, name, var.value)
 
-=======
->>>>>>> 29b3c071
     def _append_parameters_to_name(self):
         if self._rfm_param_space.params:
             return '_' + '_'.join([str(self.__dict__[key])
