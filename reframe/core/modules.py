#
# Utilities for manipulating the modules subsystem
#

import abc
import os
import re
from collections import OrderedDict

import reframe.core.fields as fields
import reframe.utility.os_ext as os_ext
from reframe.core.exceptions import ConfigError, EnvironError


class Module:
    """Module wrapper.

    This class represents internally a module. Concrete module system
    implementation should deal only with that.
    """

    def __init__(self, name):
        if not isinstance(name, str):
            raise TypeError('module name not a string')

        name = name.strip()
        if not name:
            raise ValueError('module name cannot be empty')

        try:
            self._name, self._version = name.split('/', maxsplit=1)
        except ValueError:
            self._name, self._version = name, None

    @property
    def name(self):
        return self._name

    @property
    def version(self):
        return self._version

    @property
    def fullname(self):
        if self.version is not None:
            return '/'.join((self.name, self.version))
        else:
            return self.name

    def __hash__(self):
        # Here we hash only over the name of the module, because foo/1.2 and
        # simply foo compare equal. In case of hash conflicts (e.g., foo/1.2
        # and foo/1.3), the equality operator will resolve it.
        return hash(self.name)

    def __eq__(self, other):
        if not isinstance(other, type(self)):
            return NotImplemented

        if not self.version or not other.version:
            return self.name == other.name
        else:
            return self.name == other.name and self.version == other.version

    def __repr__(self):
        return '%s(%s)' % (type(self).__name__, self.fullname)

    def __str__(self):
        return self.fullname


class ModulesSystem:
    """Implements the frontend of the module systems."""

    module_map = fields.AggregateTypeField('module_map',
                                           (dict, (str, (list, str))))

    @classmethod
    def create(cls, modules_kind=None):
        if modules_kind is None:
            return ModulesSystem(NoModImpl())
        elif modules_kind == 'tmod':
            return ModulesSystem(TModImpl())
        elif modules_kind == 'lmod':
            return ModulesSystem(LModImpl())
        else:
            raise ConfigError('unknown module system: %s' % modules_kind)

    def __init__(self, backend):
        self._backend = backend
        self.module_map = {}

    def resolve_module(self, name):
        """Resolve module ``name`` in the registered module map.

        :returns: the list of real modules names pointed to by ``name``.
        :raises: :attr:`ConfigError` if the mapping contains a cycle.
        """
        ret = []
        visited = set()
        unvisited = [(name, None)]
        path = []
        while unvisited:
            node, parent = unvisited.pop()

            # Adjust the path
            while path and path[-1] != parent:
                path.pop()

            try:
                # We insert the adjacent nodes in reverse order, so as to
                # preserve the DFS access order
                adjacent = reversed(self.module_map[node])
            except KeyError:
                # We have reached a terminal node
                ret.append(node)
            else:
                path.append(node)
                for m in adjacent:
                    if m in path:
                        raise EnvironError('module cyclic dependency: ' +
                                           '->'.join(path + [m]))

                    if m not in visited:
                        unvisited.append((m, node))

            visited.add(node)

        return ret

    @property
    def backend(self):
        return(self._backend)

    def loaded_modules(self):
        """Return a list of loaded modules.

        This method returns a list of strings.
        """
        return [str(m) for m in self._backend.loaded_modules()]

    def conflicted_modules(self, name):
        """Return the list of conflicted modules of the module ``name``.

        If module ``name`` resolves to multiple real modules, then the returned
        list will be the concatenation of the conflict lists of all the real
        modules.

        This method returns a list of strings.
        """
        ret = []
        for m in self.resolve_module(name):
            ret += self._conflicted_modules(m)

        return ret

    def _conflicted_modules(self, name):
        return [str(m) for m in self._backend.conflicted_modules(Module(name))]

    def load_module(self, name, force=False):
        """Load the module `name'.

        If ``force`` is set, forces the loading,
        unloading first any conflicting modules currently loaded.
        If module ``name`` refers to to multiple real modules, all of the
        target modules will be loaded.

        Returns the list of unloaded modules as strings.
        """
        ret = []
        for m in self.resolve_module(name):
            ret += self._load_module(m, force)

        return ret

    def _load_module(self, name, force=False):
        module = Module(name)
        loaded_modules = self._backend.loaded_modules()
        if module in loaded_modules:
            # Do not try to load the module if it is already present
            return []

        # Get the list of the modules that need to be unloaded
        unload_list = set()
        if force:
            conflict_list = self._backend.conflicted_modules(module)
            unload_list = set(loaded_modules) & set(conflict_list)

        for m in unload_list:
            self._backend.unload_module(m)

        self._backend.load_module(module)
        return [str(m) for m in unload_list]

    def unload_module(self, name):
        """Unload module ``name``.

        If module ``name`` refers to multiple real modules, all the referred to
        modules will be unloaded in reverse order.
        """
        for m in reversed(self.resolve_module(name)):
            self._unload_module(m)

    def _unload_module(self, name):
        self._backend.unload_module(Module(name))

    def is_module_loaded(self, name):
        """Check if module ``name`` is loaded.

        If module ``name`` refers to multiple real modules, this method will
        return True only if all the referees are loaded.
        """
        return all(self._is_module_loaded(m) for m in self.resolve_module(name))

    def _is_module_loaded(self, name):
        return self._backend.is_module_loaded(Module(name))

    def load_mapping(self, mapping):
        """Updates the internal module mapping with a single mapping"""
        key, *rest = mapping.split(':')
        if len(rest) != 1:
            raise ConfigError('invalid mapping syntax: %s' % mapping)

        key = key.strip()
        values = rest[0].split()
        if not key:
            raise ConfigError('no key found in mapping: %s' % mapping)

        if not values:
            raise ConfigError('no mapping defined for module: %s' % key)

        self.module_map[key] = list(OrderedDict.fromkeys(values))

    def load_mapping_from_file(self, filename):
        """Update the internal module mapping from mappings in a file."""
        with open(filename) as fp:
            for lineno, line in enumerate(fp, start=1):
                line = line.strip().split('#')[0]
                if not line:
                    continue

                try:
                    self.load_mapping(line)
                except ConfigError as e:
                    raise ConfigError('%s:%s' % (filename, lineno)) from e

    @property
    def name(self):
        """Return the name of this module system."""
        return self._backend.name()

    @property
    def version(self):
        """Return the version of this module system."""
        return self._backend.version()

    def unload_all(self):
        """Unload all loaded modules."""
        return self._backend.unload_all()

    @property
    def searchpath(self):
        """The module system search path as a list of directories."""
        return self._backend.searchpath()

    def searchpath_add(self, *dirs):
        """Add ``dirs`` to the module system search path."""
        return self._backend.searchpath_add(*dirs)

    def searchpath_remove(self, *dirs):
        """Remove ``dirs`` from the module system search path."""
        return self._backend.searchpath_remove(*dirs)

    def emit_load_commands(self, name):
        """Return the appropriate shell command for loading module."""
        return [self._backend.emit_load_instr(Module(name))
                for name in self.resolve_module(name)]

    def emit_unload_commands(self, name):
        """Return the appropriate shell command for unloading module."""
        return [self._backend.emit_unload_instr(Module(name))
                for name in reversed(self.resolve_module(name))]

    def __str__(self):
        return str(self._backend)


class ModulesSystemImpl(abc.ABC):
    """Abstract base class for module systems."""

    @abc.abstractmethod
    def loaded_modules(self):
        """Return a list of loaded modules.

        This method returns a list of Module instances.
        """

    @abc.abstractmethod
    def conflicted_modules(self, module):
        """Return the list of conflicted modules.

        This method returns a list of Module instances.
        """

    @abc.abstractmethod
    def load_module(self, module):
        """Load the module `name'.

        If ``force`` is set, forces the loading,
        unloading first any conflicting modules currently loaded.

        Returns the unloaded modules as a list of module instances."""

    @abc.abstractmethod
    def unload_module(self, module):
        """Unload module ``module``."""

    @abc.abstractmethod
    def is_module_loaded(self, module):
        """Check presence of module ``module``."""

    @abc.abstractmethod
    def name(self):
        """Return the name of this module system."""

    @abc.abstractmethod
    def version(self):
        """Return the version of this module system."""

    @abc.abstractmethod
    def unload_all(self):
        """Unload all loaded modules."""

    @abc.abstractmethod
    def searchpath(self):
        """The module system search path as a list of directories."""

    @abc.abstractmethod
    def searchpath_add(self, *dirs):
        """Add ``dirs`` to the module system search path."""

    @abc.abstractmethod
    def searchpath_remove(self, *dirs):
        """Remove ``dirs`` from the module system search path."""

    @abc.abstractmethod
    def emit_load_instr(self, module):
        """Emit the instruction that loads module."""

    @abc.abstractmethod
    def emit_unload_instr(self, module):
        """Emit the instruction that unloads module."""

    def __repr__(self):
        return type(self).__name__ + '()'

    def __str__(self):
        return self.name() + ' ' + self.version()


class TModImpl(ModulesSystemImpl):
    """Module system for TMod (Tcl)."""

    def __init__(self):
        # Try to figure out if we are indeed using the TCL version
        try:
            completed = os_ext.run_command('modulecmd -V')
        except OSError as e:
            raise ConfigError(
                'could not find a sane Tmod installation: %s' % e) from e

        version_match = re.search(r'^VERSION=(\S+)', completed.stdout,
                                  re.MULTILINE)
        tcl_version_match = re.search(r'^TCL_VERSION=(\S+)', completed.stdout,
                                      re.MULTILINE)

        if version_match is None or tcl_version_match is None:
            raise ConfigError('could not find a sane Tmod installation')

        self._version = version_match.group(1)
        self._command = 'modulecmd python'
        try:
            # Try the Python bindings now
            completed = os_ext.run_command(self._command)
        except OSError as e:
            raise ConfigError(
                'could not get the Python bindings for Tmod: ' % e) from e

        if re.search(r'Unknown shell type', completed.stderr):
            raise ConfigError(
                'Python is not supported by this Tmod installation')

    def name(self):
        return 'tmod'

    def version(self):
        return self._version

    def _run_module_command(self, *args):
        command = [self._command, *args]
        return os_ext.run_command(' '.join(command))

    def _module_command_failed(self, completed):
        return re.search(r'ERROR', completed.stderr) is not None

    def _exec_module_command(self, *args, msg=None):
        completed = self._run_module_command(*args)
        if self._module_command_failed(completed):
            if msg is None:
                msg = 'modules system command failed: '
                if isinstance(completed.args, str):
                    msg += completed.args
                else:
                    msg += ' '.join(completed.args)

            raise EnvironError(msg)

        exec(completed.stdout)

    def loaded_modules(self):
        try:
            # LOADEDMODULES may be defined but empty
            return [Module(m)
                    for m in os.environ['LOADEDMODULES'].split(':') if m]
        except KeyError:
            return []

    def conflicted_modules(self, module):
        conflict_list = []
        completed = self._run_module_command('show', str(module))
        return [Module(m.group(1))
                for m in re.finditer(r'^conflict\s+(\S+)',
                                     completed.stderr, re.MULTILINE)]

    def is_module_loaded(self, module):
        return module in self.loaded_modules()

    def load_module(self, module):
        self._exec_module_command('load', str(module),
                                  msg='could not load module %s' % module)

    def unload_module(self, module):
        self._exec_module_command('unload', str(module),
                                  msg='could not unload module %s' % module)

    def unload_all(self):
        self._exec_module_command('purge')

    def searchpath(self):
        return os.environ['MODULEPATH'].split(':')

    def searchpath_add(self, *dirs):
        self._exec_module_command('use', *dirs)

    def searchpath_remove(self, *dirs):
        self._exec_module_command('unuse', *dirs)

    def emit_load_instr(self, module):
        return 'module load %s' % module

    def emit_unload_instr(self, module):
        return 'module unload %s' % module


class LModImpl(TModImpl):
    """Module system for Lmod (Tcl/Lua)."""

    def __init__(self):
        # Try to figure out if we are indeed using LMOD
        lmod_cmd = os.getenv('LMOD_CMD')
        if lmod_cmd is None:
            raise ConfigError('could not find a sane Lmod installation: '
                              'environment variable LMOD_CMD is not defined')

        try:
            completed = os_ext.run_command('%s --version' % lmod_cmd)
        except OSError as e:
            raise ConfigError(
                'could not find a sane Lmod installation: %s' % e)

        version_match = re.search(r'.*Version\s*(\S+)', completed.stderr,
                                  re.MULTILINE)
        if version_match is None:
            raise ConfigError('could not retrieve Lmod version')

        self._version = version_match.group(1)
        self._command = '%s python ' % lmod_cmd
        try:
            # Try the Python bindings now
            completed = os_ext.run_command(self._command)
        except OSError as e:
            raise ConfigError(
                'could not get the Python bindings for Lmod: ' % e)

        if re.search(r'Unknown shell type', completed.stderr):
            raise ConfigError('Python is not supported by '
                              'this Lmod installation')

    def name(self):
        return 'lmod'

    def _module_command_failed(self, completed):
        return completed.stdout.strip() == 'false'

    def conflicted_modules(self, module):
        conflict_list = []
        completed = self._run_module_command('show', str(module))

        # Lmod accepts both Lua and and Tcl syntax
        # The following test allows incorrect syntax, e.g., `conflict
        # ('package"(`, but we expect this to be caught by the Lmod framework
        # in earlier stages.
        ret = []
        for m in re.finditer(r'conflict\s*(\S+)', completed.stderr):
            conflict_arg = m.group(1)
            if conflict_arg.startswith('('):
                # Lua syntax
                ret.append(Module(conflict_arg.strip('\'"()')))
            else:
                # Tmod syntax
                ret.append(Module(conflict_arg))

        return ret


class NoModImpl(ModulesSystemImpl):
    """A convenience class that implements a no-op a modules system."""

    def loaded_modules(self):
        return []

    def conflicted_modules(self, module):
        return []

    def load_module(self, module):
        pass

    def unload_module(self, module):
        pass

    def is_module_loaded(self, module):
        #
        # Always return `True`, since this pseudo modules system effectively
        # assumes that everything needed is loaded.
        #
        return True

    def name(self):
        return 'nomod'

    def version(self):
        return '1.0'

    def unload_all(self):
        pass

    def searchpath(self):
        return []

    def searchpath_add(self, *dirs):
        pass

    def searchpath_remove(self, *dirs):
<<<<<<< HEAD
        pass
=======
        pass

    def emit_load_instr(self, module):
        return ''

    def emit_unload_instr(self, module):
        return ''


# The module system used by the framework
_modules_system = None


def init_modules_system(modules_kind=None):
    global _modules_system

    if modules_kind is None:
        _modules_system = ModulesSystem(NoModImpl())
    elif modules_kind == 'tmod':
        _modules_system = ModulesSystem(TModImpl())
    elif modules_kind == 'lmod':
        _modules_system = ModulesSystem(LModImpl())
    else:
        raise ConfigError('unknown module system: %s' % modules_kind)


def get_modules_system():
    if _modules_system is None:
        raise ConfigError('no modules system is configured')

    return _modules_system
>>>>>>> 54411e4d
<|MERGE_RESOLUTION|>--- conflicted
+++ resolved
@@ -561,38 +561,10 @@
         pass
 
     def searchpath_remove(self, *dirs):
-<<<<<<< HEAD
-        pass
-=======
         pass
 
     def emit_load_instr(self, module):
         return ''
 
     def emit_unload_instr(self, module):
-        return ''
-
-
-# The module system used by the framework
-_modules_system = None
-
-
-def init_modules_system(modules_kind=None):
-    global _modules_system
-
-    if modules_kind is None:
-        _modules_system = ModulesSystem(NoModImpl())
-    elif modules_kind == 'tmod':
-        _modules_system = ModulesSystem(TModImpl())
-    elif modules_kind == 'lmod':
-        _modules_system = ModulesSystem(LModImpl())
-    else:
-        raise ConfigError('unknown module system: %s' % modules_kind)
-
-
-def get_modules_system():
-    if _modules_system is None:
-        raise ConfigError('no modules system is configured')
-
-    return _modules_system
->>>>>>> 54411e4d
+        return ''