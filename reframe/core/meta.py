--- conflicted
+++ resolved
@@ -15,11 +15,7 @@
 import reframe.core.variables as variables
 import reframe.core.fixtures as fixtures
 import reframe.core.hooks as hooks
-<<<<<<< HEAD
-import reframe.utility as util
-=======
 import reframe.utility as utils
->>>>>>> e0d816ba
 
 from reframe.core.exceptions import ReframeSyntaxError
 from reframe.core.deferrable import deferrable, _DeferredPerformanceExpression
@@ -370,11 +366,7 @@
         directives = [
             'parameter', 'variable', 'bind', 'run_before', 'run_after',
             'require_deps', 'required', 'deferrable', 'sanity_function',
-<<<<<<< HEAD
-            'final', 'fixture'
-=======
-            'final', 'performance_function'
->>>>>>> e0d816ba
+            'final', 'performance_function', 'fixture'
         ]
         for b in directives:
             namespace.pop(b)
@@ -629,7 +621,6 @@
         except AttributeError:
             '''Catch early access attempt to the parameter space.'''
 
-<<<<<<< HEAD
         # Catch attempts to override a test fixture
         try:
             fixture_space = super().__getattribute__('_rfm_fixture_space')
@@ -637,11 +628,9 @@
                 raise ReframeSyntaxError(f'cannot override fixture {name!r}')
 
         except AttributeError:
-            pass
-
-=======
+            '''Catch early access attempt to the fixture space.'''
+
         # Treat `name` as normal class attribute
->>>>>>> e0d816ba
         super().__setattr__(name, value)
 
     @property
@@ -738,7 +727,7 @@
         # Append the parameters to the name
         if cls.param_space.params:
             name += '_' + '_'.join(
-                util.toalphanum(str(v)) for v in cls.param_space[pid].values()
+                utils.toalphanum(str(v)) for v in cls.param_space[pid].values()
             )
 
         # Append all the full fixture names to the test name.
