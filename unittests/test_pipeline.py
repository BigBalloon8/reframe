--- conflicted
+++ resolved
@@ -1162,7 +1162,26 @@
     assert test.pipeline_hooks() == {'post_setup': [MyTest.foo]}
 
 
-<<<<<<< HEAD
+def test_overriden_hook_exec_order():
+    @test_util.custom_prefix('unittests/resources/checks')
+    class X(rfm.RunOnlyRegressionTest):
+        @run_before('run')
+        def foo(self):
+            pass
+
+        @run_before('run')
+        def bar(self):
+            pass
+
+    class Y(X):
+        @run_before('run')
+        def foo(self):
+            pass
+
+    test = Y()
+    assert test.pipeline_hooks() == {'pre_run': [Y.foo, X.bar]}
+
+
 def test_pinned_hooks():
     @test_util.custom_prefix('unittests/resources/checks')
     class X(rfm.RunOnlyRegressionTest):
@@ -1176,20 +1195,10 @@
             correctly.'''
 
     class Y(X):
-=======
-def test_overriden_hook_exec_order():
-    @test_util.custom_prefix('unittests/resources/checks')
-    class X(rfm.RunOnlyRegressionTest):
-        @run_before('run')
-        def foo(self):
-            pass
-
->>>>>>> 9f22dc89
         @run_before('run')
         def bar(self):
             pass
 
-<<<<<<< HEAD
     test = Y()
     assert test.pipeline_hooks() == {
         'pre_run': [Y.bar, X.foo],
@@ -1226,15 +1235,6 @@
 
     with pytest.raises(ReframeSyntaxError):
         test = X()
-=======
-    class Y(X):
-        @run_before('run')
-        def foo(self):
-            pass
-
-    test = Y()
-    assert test.pipeline_hooks() == {'pre_run': [Y.foo, X.bar]}
->>>>>>> 9f22dc89
 
 
 def test_disabled_hooks(HelloTest, local_exec_ctx):
